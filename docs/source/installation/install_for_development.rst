Set up immuneML for development
----------------------------------
Prerequisites:

- Python 3.8: it might work with other python versions (3.7 or 3.6), but might require additional packages to be manually installed (e.g., dataclasses package if running immuneML with Python 3.6). Alternatively, a custom python interpreter can be assigned to the virtual environment (in PyCharm, for development purposes, or in a conda environment).

<<<<<<< HEAD
- Optionally R 3.6.x with libraries Rmisc and readr and library ggexp (which cannot be installed directly with conda, but can be installed with devtool library from `the GitHub repository <https://github.com/keshav-motwani/ggexp>`_). See :ref:`When should I install immuneML with R dependencies?`

- Under windows, the Microsoft Visual C++ 14.0 or greater is required to install from requirements.txt.

Note: for development purposes, it is most convenient to clone the codebase using PyCharm. To set up the project in PyCharm, see
=======
Note: for development purposes, it is much more convenient to clone the codebase using PyCharm. To set up the project in PyCharm, see
>>>>>>> b5fb7cf9
`the official JetBrains tutorial for creating a PyCharm project from an existing GitHub repository <https://www.jetbrains.com/help/pycharm/manage-projects-hosted-on-github.html>`_.
Alternatively, the following 5 steps describe how to perform the process manually.

Steps:

1. Create a directory where the code should be located and navigate to that directory.

2. Execute the command to clone the repository:

.. code-block:: console

  git clone https://github.com/uio-bmi/immuneML.git

3. Create and activate a virtual environment as described here
https://docs.python.org/3/library/venv.html (python virtual environment)
or use conda instead with python 3.8.

4. From the project folder (immuneML folder created when the repository was cloned
from GitHub), install the requirements from the requirements.txt file (this file can be found in the immuneML root folder):

.. code-block:: console

  pip install -r requirements.txt

See also these FAQs:

- :ref:`When installing all requirements from requirements.txt, there is afterward an error with yaml package (No module named yaml)?`

- :ref:`As a Windows user, I get an error when installing PyTorch (could not find a version that satisfies the requirement torch==1.5.1)`

If you want to install optional requirements (DeepRC or TCRdist), install the corresponding requirements files (some or all of them):

.. code-block:: console

  pip install -r requirements_DeepRC.txt
  pip install -r requirements_TCRdist.txt

5. If not setting up the project in PyCharm, it is necessary to manually add the root project folder to PYTHONPATH. The syntax for Unix-based systems is the following:

.. code-block:: console

  export PYTHONPATH=$PYTHONPATH:/<path_to_immuneML_project_root>

To run a sample analysis, from the project folder run:

.. code-block:: console

  python3 source/workflows/instructions/quickstart.py<|MERGE_RESOLUTION|>--- conflicted
+++ resolved
@@ -4,15 +4,9 @@
 
 - Python 3.8: it might work with other python versions (3.7 or 3.6), but might require additional packages to be manually installed (e.g., dataclasses package if running immuneML with Python 3.6). Alternatively, a custom python interpreter can be assigned to the virtual environment (in PyCharm, for development purposes, or in a conda environment).
 
-<<<<<<< HEAD
-- Optionally R 3.6.x with libraries Rmisc and readr and library ggexp (which cannot be installed directly with conda, but can be installed with devtool library from `the GitHub repository <https://github.com/keshav-motwani/ggexp>`_). See :ref:`When should I install immuneML with R dependencies?`
-
 - Under windows, the Microsoft Visual C++ 14.0 or greater is required to install from requirements.txt.
 
 Note: for development purposes, it is most convenient to clone the codebase using PyCharm. To set up the project in PyCharm, see
-=======
-Note: for development purposes, it is much more convenient to clone the codebase using PyCharm. To set up the project in PyCharm, see
->>>>>>> b5fb7cf9
 `the official JetBrains tutorial for creating a PyCharm project from an existing GitHub repository <https://www.jetbrains.com/help/pycharm/manage-projects-hosted-on-github.html>`_.
 Alternatively, the following 5 steps describe how to perform the process manually.
 

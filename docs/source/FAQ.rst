FAQ
===

.. toctree::
   :maxdepth: 2

What should the metadata file look like?
^^^^^^^^^^^^^^^^^^^^^^^^^^^^^^^^^^^^^^^^

The metadata file is defined for repertoire datasets only (the metadata information for receptor and sequence datasets are defined in the same file
as the sequences and receptors).

In case of repertoire datasets, each repertoire is represented by one file in the given format (e.g., AIRR/MiXCR/Adaptive).
For all repertoires in one dataset, a single metadata file should be defined. The metadata file should be a .csv file and have the following columns:

.. image:: _static/images/metadata.png

The columns filename and subject_id are mandatory. Other columns may be defined by the user. There are no restrictions on what those should include,
but often other columns will have information on HLA, age, sex, and specific diseases. Any of these columns may be used as a prediction target in
the downstream analysis. The prediction target is specified by the name of the column in the YAML specification as the value of the label parameter.
For more information on YAML specification, see :ref:`YAML specification`.

When installing all requirements from requirements.txt, there is afterward an error with yaml package (No module named yaml)?
^^^^^^^^^^^^^^^^^^^^^^^^^^^^^^^^^^^^^^^^^^^^^^^^^^^^^^^^^^^^^^^^^^^^^^^^^^^^^^^^^^^^^^^^^^^^^^^^^^^^^^^^^^^^^^^^^^^^^^^^^^^^^^

This issue might be helpful: https://github.com/yaml/pyyaml/issues/291. Try installing yaml manually with a specific version.


<<<<<<< HEAD
As a Windows user, I get an error when installing PyTorch (could not find a version that satisfies the requirement torch==1.5.1)
^^^^^^^^^^^^^^^^^^^^^^^^^^^^^^^^^^^^^^^^^^^^^^^^^^^^^^^^^^^^^^^^^^^^^^^^^^^^^^^^^^^^^^^^^^^^^^^^^^^^^^^^^^^^^^^^^^^^^^^^^^^^^^^^

Windows users may experience errors when installing PyTorch via pip. We recommend installing torch v1.5.1 manually as described in `the PyTorch documentation <https://pytorch.org/get-started/previous-versions/>`_.

When should I install immuneML with R dependencies?
^^^^^^^^^^^^^^^^^^^^^^^^^^^^^^^^^^^^^^^^^^^^^^^^^^^
In most cases, it is adviced to install immuneML without R dependencies. The immuneML core functionality does not
depend on R, it is only necessary to generate certain reports. Therefore, R dependencies are only necessary if you
want to use one of the following reports:

- :ref:`SequencingDepthOverview`

- :ref:`SequenceAssociationLikelihood`

- :ref:`FeatureValueDistplot`

- :ref:`FeatureHeatmap`

- :ref:`SimilarityHeatmap`

- :ref:`DensityHeatmap`


=======
>>>>>>> b5fb7cf9
There is an issue with the type of entry when specifying a list of inputs, why does this happen?
^^^^^^^^^^^^^^^^^^^^^^^^^^^^^^^^^^^^^^^^^^^^^^^^^^^^^^^^^^^^^^^^^^^^^^^^^^^^^^^^^^^^^^^^^^^^^^^^

Please check that the YAML is in valid format. To list different inputs (e.g. a list of reports under assessment/reports/encoding in
TrainMLModel instruction), the correct YAML syntax includes a space between - and the list item.

When running the TrainMLModel instruction multiple times, sometimes it fails saying that there is only one class in the data. Why does this happen?
^^^^^^^^^^^^^^^^^^^^^^^^^^^^^^^^^^^^^^^^^^^^^^^^^^^^^^^^^^^^^^^^^^^^^^^^^^^^^^^^^^^^^^^^^^^^^^^^^^^^^^^^^^^^^^^^^^^^^^^^^^^^^^^^^^^^^^^^^^^^^^^^^^^^^

Please check the number of examples used for machine learning (e.g. number of repertoires). If there are very few examples, and/or if classes
are not balanced, it is possible that just by chance, the data from only one class will be in the training set. If that happens, the classifiers
will not train and an error will be thrown. To fix this, try working with a larger dataset or check how TrainMLModel is specified.
If TrainMLModel does nested cross-validation, it might require a bit more data. To perform only cross-validation, under `selection` key, specify
that `split_strategy` is `random` and that `training_percentage` is `1` (to use all data from the inner loop for training). In this way, instead of having
multiple training/validation/test splits, there will be only training/test splits as specified under key `assessment` in TrainMLModel instruction.
<|MERGE_RESOLUTION|>--- conflicted
+++ resolved
@@ -25,34 +25,11 @@
 
 This issue might be helpful: https://github.com/yaml/pyyaml/issues/291. Try installing yaml manually with a specific version.
 
-
-<<<<<<< HEAD
 As a Windows user, I get an error when installing PyTorch (could not find a version that satisfies the requirement torch==1.5.1)
 ^^^^^^^^^^^^^^^^^^^^^^^^^^^^^^^^^^^^^^^^^^^^^^^^^^^^^^^^^^^^^^^^^^^^^^^^^^^^^^^^^^^^^^^^^^^^^^^^^^^^^^^^^^^^^^^^^^^^^^^^^^^^^^^^
 
 Windows users may experience errors when installing PyTorch via pip. We recommend installing torch v1.5.1 manually as described in `the PyTorch documentation <https://pytorch.org/get-started/previous-versions/>`_.
 
-When should I install immuneML with R dependencies?
-^^^^^^^^^^^^^^^^^^^^^^^^^^^^^^^^^^^^^^^^^^^^^^^^^^^
-In most cases, it is adviced to install immuneML without R dependencies. The immuneML core functionality does not
-depend on R, it is only necessary to generate certain reports. Therefore, R dependencies are only necessary if you
-want to use one of the following reports:
-
-- :ref:`SequencingDepthOverview`
-
-- :ref:`SequenceAssociationLikelihood`
-
-- :ref:`FeatureValueDistplot`
-
-- :ref:`FeatureHeatmap`
-
-- :ref:`SimilarityHeatmap`
-
-- :ref:`DensityHeatmap`
-
-
-=======
->>>>>>> b5fb7cf9
 There is an issue with the type of entry when specifying a list of inputs, why does this happen?
 ^^^^^^^^^^^^^^^^^^^^^^^^^^^^^^^^^^^^^^^^^^^^^^^^^^^^^^^^^^^^^^^^^^^^^^^^^^^^^^^^^^^^^^^^^^^^^^^^
 

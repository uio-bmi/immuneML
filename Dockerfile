FROM ubuntu:22.04

# Copy files
COPY setup.py /home/ubuntu/immuneML/
COPY requirements.txt /home/ubuntu/immuneML/
COPY requirements_TCRdist.txt /home/ubuntu/immuneML/
COPY requirements_DeepRC.txt /home/ubuntu/immuneML/
COPY README.md /home/ubuntu/immuneML/
COPY immuneML /home/ubuntu/immuneML/immuneML
COPY test /home/ubuntu/immuneML/test
COPY scripts /home/ubuntu/immuneML/scripts

RUN DEBIAN_FRONTEND=noninteractive apt-get update
<<<<<<< HEAD
RUN DEBIAN_FRONTEND=noninteractive apt-get install python3.11 python3-pip git-all -y
=======
RUN DEBIAN_FRONTEND=noninteractive apt-get install -y git-all gcc g++ make python3.11 parasail python3.11-venv autotools-dev autoconf libtool pkgconf python3-dev
>>>>>>> d218ad92

# install the dependency CompAIRR
RUN git clone https://github.com/uio-bmi/compairr.git /home/ubuntu/compairr_folder
RUN make -C /home/ubuntu/compairr_folder
RUN cp /home/ubuntu/compairr_folder/src/compairr /home/ubuntu/immuneML/compairr

<<<<<<< HEAD
# Voila: install immuneML
RUN pip3 install ./immuneML/[TCRdist,gen_models,ligo]

# download the database to be able to export full-length sequences using Stitchr package
=======
# Voila: install immuneML in the virtual environment under /home/ubuntu/immuneML/.venv
RUN python3.11 -m venv /home/ubuntu/immuneML/.venv &&   \
    /home/ubuntu/immuneML/.venv/bin/python -m pip install --upgrade pip

RUN /home/ubuntu/immuneML/.venv/bin/python -m pip install /home/ubuntu/immuneML/[TCRdist,gen_models,ligo]

# download the database to be able to export full-length sequences using Stitchr package
ENV PATH=/home/ubuntu/immuneML/.venv/bin:$PATH
>>>>>>> d218ad92
RUN stitchrdl -s human
<|MERGE_RESOLUTION|>--- conflicted
+++ resolved
@@ -11,23 +11,13 @@
 COPY scripts /home/ubuntu/immuneML/scripts
 
 RUN DEBIAN_FRONTEND=noninteractive apt-get update
-<<<<<<< HEAD
-RUN DEBIAN_FRONTEND=noninteractive apt-get install python3.11 python3-pip git-all -y
-=======
 RUN DEBIAN_FRONTEND=noninteractive apt-get install -y git-all gcc g++ make python3.11 parasail python3.11-venv autotools-dev autoconf libtool pkgconf python3-dev
->>>>>>> d218ad92
 
 # install the dependency CompAIRR
 RUN git clone https://github.com/uio-bmi/compairr.git /home/ubuntu/compairr_folder
 RUN make -C /home/ubuntu/compairr_folder
 RUN cp /home/ubuntu/compairr_folder/src/compairr /home/ubuntu/immuneML/compairr
 
-<<<<<<< HEAD
-# Voila: install immuneML
-RUN pip3 install ./immuneML/[TCRdist,gen_models,ligo]
-
-# download the database to be able to export full-length sequences using Stitchr package
-=======
 # Voila: install immuneML in the virtual environment under /home/ubuntu/immuneML/.venv
 RUN python3.11 -m venv /home/ubuntu/immuneML/.venv &&   \
     /home/ubuntu/immuneML/.venv/bin/python -m pip install --upgrade pip
@@ -36,5 +26,4 @@
 
 # download the database to be able to export full-length sequences using Stitchr package
 ENV PATH=/home/ubuntu/immuneML/.venv/bin:$PATH
->>>>>>> d218ad92
 RUN stitchrdl -s human

--- conflicted
+++ resolved
@@ -17,11 +17,7 @@
         os.environ[Constants.CACHE_TYPE] = CacheType.TEST.name
 
     def test_process(self):
-<<<<<<< HEAD
         path = PathBuilder.build(EnvironmentSettings.tmp_test_path / "clones_per_repertoire_filter/")
-=======
-        path = PathBuilder.build(EnvironmentSettings.tmp_test_path / "test/tmp/clones_per_repertoire_filter/")
->>>>>>> a9fb5cf2
         dataset = RepertoireDataset(repertoires=RepertoireBuilder.build([["ACF", "ACF", "ACF"],
                                                                        ["ACF", "ACF"],
                                                                        ["ACF", "ACF", "ACF", "ACF"]], path)[0])
@@ -32,6 +28,6 @@
         dataset2 = ClonesPerRepertoireFilter(**{"upper_limit": 2, "result_path": path / 'dataset2'}).process_dataset(dataset, path / 'processed_dataset2')
         self.assertEqual(1, dataset2.get_example_count())
 
-        self.assertRaises(Exception, ClonesPerRepertoireFilter(**{"lower_limit": 10, "result_path": path / 'dataset3'}).process_dataset, dataset, path / 'processed_dataset3')
+        self.assertRaises(AssertionError, ClonesPerRepertoireFilter(**{"lower_limit": 10, "result_path": path}).process_dataset, dataset, path)
 
         shutil.rmtree(path)
import os
import shutil
from unittest import TestCase

from immuneML.caching.CacheType import CacheType
from immuneML.data_model.SequenceSet import ReceptorSequence
from immuneML.data_model.SequenceSet import Repertoire
from immuneML.environment.Constants import Constants
from immuneML.environment.EnvironmentSettings import EnvironmentSettings
from immuneML.environment.SequenceType import SequenceType
from immuneML.util.KmerHelper import KmerHelper
from immuneML.util.PathBuilder import PathBuilder


class TestKmerHelper(TestCase):

    def setUp(self) -> None:
        os.environ[Constants.CACHE_TYPE] = CacheType.TEST.name

    def test_create_all_kmers(self):
        alphabet = list("ABCD")
        k = 2
        kmers = KmerHelper.create_all_kmers(k=k, alphabet=alphabet)
        self.assertEqual(len(kmers), 16)
        self.assertTrue("BD" in kmers)
        self.assertTrue("DA" in kmers)

    def test_create_kmers_from_sequence(self):
        kmers = KmerHelper.create_kmers_from_sequence(ReceptorSequence(sequence_aa="ABCDEFG"), 3,
                                                      sequence_type=SequenceType.AMINO_ACID)
        self.assertTrue("ABC" in kmers and "BCD" in kmers and "CDE" in kmers and "DEF" in kmers and "EFG" in kmers)
        self.assertEqual(5, len(kmers))

        kmers = KmerHelper.create_kmers_from_sequence(ReceptorSequence(sequence_aa="AB"), 3,
                                                      sequence_type=SequenceType.AMINO_ACID)
        self.assertTrue(len(kmers) == 0)

    def test_create_sentences_from_repertoire(self):
        path = EnvironmentSettings.tmp_test_path / "kmer/"
        PathBuilder.remove_old_and_build(path)

        rep = Repertoire.build_from_sequences([ReceptorSequence(sequence_aa="AACT"),
                                               ReceptorSequence(sequence_aa="ACCT"),
                                               ReceptorSequence(sequence_aa="AACT")], path, metadata={})

        sentences = KmerHelper.create_sentences_from_repertoire(rep, 3, sequence_type=SequenceType.AMINO_ACID)

        self.assertEqual(3, len(sentences))
        self.assertTrue(len(sentences[0]) == 2 and "AAC" in sentences[0] and "ACT" in sentences[0])

        shutil.rmtree(path)

    def test_create_kmers_within_HD(self):
        kmers = KmerHelper.create_kmers_within_HD("ACT", list("ACTEF"), 1)

        self.assertEqual(15, len(kmers))
        for i in range(15):
            self.assertTrue(set("ACT").intersection(set(kmers[i][1])))

    def test_create_kmers_from_string(self):
        kmers = KmerHelper.create_kmers_from_string("ABCDEFG", 3)
        self.assertTrue("ABC" in kmers and "BCD" in kmers and "CDE" in kmers and "DEF" in kmers and "EFG" in kmers)
        self.assertEqual(5, len(kmers))

        kmers = KmerHelper.create_kmers_from_string("AB", 3)
        self.assertTrue(len(kmers) == 0)

    def test_create_IMGT_kmers_from_sequence(self):
<<<<<<< HEAD
        kmers = KmerHelper.create_IMGT_kmers_from_sequence(ReceptorSequence("CASSRYUF", metadata=SequenceMetadata(region_type="IMGT_CDR3")), 3, sequence_type=SequenceType.AMINO_ACID)
=======
        kmers = KmerHelper.create_IMGT_kmers_from_sequence(ReceptorSequence(sequence_aa="CASSRYUF"), 3,
                                                           sequence_type=SequenceType.AMINO_ACID)
>>>>>>> 01b1c255
        self.assertTrue(("CAS", '105') in kmers)
        self.assertTrue(("ASS", '106') in kmers)
        self.assertTrue(("SSR", '107') in kmers)
        self.assertTrue(("SRY", '108') in kmers)
        self.assertTrue(("RYU", '114') in kmers)
        self.assertTrue(("YUF", '115') in kmers)

    def test_create_IMGT_gapped_kmers_from_sequence(self):
<<<<<<< HEAD
        kmers = KmerHelper.create_IMGT_gapped_kmers_from_sequence(ReceptorSequence("CASSRYUF", metadata=SequenceMetadata(region_type="IMGT_CDR3")), SequenceType.AMINO_ACID, 2, 1, 1, 1)
        self.assertTrue(all([k in kmers for k in [('CA.S', '105'), ('AS.R', '106'), ('SS.Y', '107'), ('SR.U', '108'), ('RY.F', '114')]]))
=======
        kmers = KmerHelper.create_IMGT_gapped_kmers_from_sequence(ReceptorSequence(sequence_aa="CASSRYUF"),
                                                                  SequenceType.AMINO_ACID, 2, 1, 1, 1)
        self.assertTrue(all([k in kmers for k in
                             [('CA.S', '105'), ('AS.R', '106'), ('SS.Y', '107'), ('SR.U', '108'), ('RY.F', '114')]]))
>>>>>>> 01b1c255

    def test_create_gapped_kmers_from_string(self):
        kmers = KmerHelper.create_gapped_kmers_from_string("CASSRYUF", 2, 1, 1, 1)
        self.assertTrue(all([k in kmers for k in ['CA.S', 'AS.R', 'SS.Y', 'SR.U', 'RY.F']]))<|MERGE_RESOLUTION|>--- conflicted
+++ resolved
@@ -66,12 +66,8 @@
         self.assertTrue(len(kmers) == 0)
 
     def test_create_IMGT_kmers_from_sequence(self):
-<<<<<<< HEAD
-        kmers = KmerHelper.create_IMGT_kmers_from_sequence(ReceptorSequence("CASSRYUF", metadata=SequenceMetadata(region_type="IMGT_CDR3")), 3, sequence_type=SequenceType.AMINO_ACID)
-=======
         kmers = KmerHelper.create_IMGT_kmers_from_sequence(ReceptorSequence(sequence_aa="CASSRYUF"), 3,
                                                            sequence_type=SequenceType.AMINO_ACID)
->>>>>>> 01b1c255
         self.assertTrue(("CAS", '105') in kmers)
         self.assertTrue(("ASS", '106') in kmers)
         self.assertTrue(("SSR", '107') in kmers)
@@ -80,15 +76,10 @@
         self.assertTrue(("YUF", '115') in kmers)
 
     def test_create_IMGT_gapped_kmers_from_sequence(self):
-<<<<<<< HEAD
-        kmers = KmerHelper.create_IMGT_gapped_kmers_from_sequence(ReceptorSequence("CASSRYUF", metadata=SequenceMetadata(region_type="IMGT_CDR3")), SequenceType.AMINO_ACID, 2, 1, 1, 1)
-        self.assertTrue(all([k in kmers for k in [('CA.S', '105'), ('AS.R', '106'), ('SS.Y', '107'), ('SR.U', '108'), ('RY.F', '114')]]))
-=======
         kmers = KmerHelper.create_IMGT_gapped_kmers_from_sequence(ReceptorSequence(sequence_aa="CASSRYUF"),
                                                                   SequenceType.AMINO_ACID, 2, 1, 1, 1)
         self.assertTrue(all([k in kmers for k in
                              [('CA.S', '105'), ('AS.R', '106'), ('SS.Y', '107'), ('SR.U', '108'), ('RY.F', '114')]]))
->>>>>>> 01b1c255
 
     def test_create_gapped_kmers_from_string(self):
         kmers = KmerHelper.create_gapped_kmers_from_string("CASSRYUF", 2, 1, 1, 1)

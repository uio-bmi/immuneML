--- conflicted
+++ resolved
@@ -6,58 +6,6 @@
 from immuneML.util.PositionHelper import PositionHelper
 
 
-<<<<<<< HEAD
-class TestPositionHelper(TestCase):
-    def test_gen_imgt_positions_from_length(self):
-        length = 11
-        positions = PositionHelper.gen_imgt_positions_from_cdr3_length(length)
-        self.assertEqual(positions, ['105', '106', '107', '108', '109', '110', '113', '114', '115', '116', '117'])
-        length = 12
-        positions = PositionHelper.gen_imgt_positions_from_cdr3_length(length)
-        self.assertEqual(positions, ['105', '106', '107', '108', '109', '110', '112', '113', '114', '115', '116', '117'])
-        length = 13
-        positions = PositionHelper.gen_imgt_positions_from_cdr3_length(length)
-        self.assertEqual(positions, ['105', '106', '107', '108', '109', '110', '111', '112', '113', '114', '115', '116', '117'])
-        length = 18
-        positions = PositionHelper.gen_imgt_positions_from_cdr3_length(length)
-        self.assertEqual(positions,
-                         ['105', '106', '107', '108', '109', '110', '111', '111.1', '111.2', '112.3', '112.2', '112.1', '112', '113', '114',
-                          '115', '116', '117'])
-
-    def test_adjust_position_weights(self):
-        weights = PositionHelper.adjust_position_weights(sequence_position_weights={105: 0.8, 106: 0.1, 109: 0.1},
-                                                         imgt_positions=[105, 106, 107, 108, 109, 113, 114, 115],
-                                                         limit=5)
-
-        self.assertEqual(0.89, round(weights[105], 2))
-        self.assertEqual(0.11, round(weights[106], 2))
-        self.assertTrue(all([weights[key] == 0 for key in weights.keys() if key > 106]))
-
-    def test_build_position_weights(self):
-        weights = PositionHelper.build_position_weights(None, [105, 106, 107, 108, 114, 115], 1)
-        self.assertEqual(0.2, weights[105])
-        self.assertEqual(0.2, weights[106])
-        self.assertEqual(0.2, weights[107])
-        self.assertEqual(0.2, weights[108])
-        self.assertEqual(0.2, weights[114])
-        self.assertEqual(0, weights[115])
-
-        weights = PositionHelper.build_position_weights({105: 0.5}, [105, 106, 107, 108, 114, 115], 1)
-        self.assertEqual(1, weights[105])
-        self.assertEqual(0, weights[106])
-        self.assertEqual(0, weights[107])
-        self.assertEqual(0, weights[108])
-        self.assertEqual(0, weights[114])
-        self.assertEqual(0, weights[115])
-
-        weights = PositionHelper.build_position_weights({105: 0.3, 106: 0.4, 107: 0.3, 115: 0.3}, [105, 106, 107, 108, 114, 115], 1)
-        self.assertEqual(0.3, weights[105])
-        self.assertEqual(0.4, weights[106])
-        self.assertEqual(0.3, weights[107])
-        self.assertEqual(0, weights[108])
-        self.assertEqual(0, weights[114])
-        self.assertEqual(0, weights[115])
-=======
 def test_get_imgt_position_weights_from_annotation():
     weights = PositionHelper.get_imgt_position_weights_for_annotation(len("CASSSKASTDTQYF"), RegionType.IMGT_JUNCTION,
                                                                       {})
@@ -96,5 +44,4 @@
 
 def test_get_allowed_positions_for_annotation():
     allowed_positions = PositionHelper.get_allowed_positions_for_annotation(34, RegionType.IMGT_JUNCTION, {})
-    assert len(allowed_positions) == 34
->>>>>>> 01b1c255
+    assert len(allowed_positions) == 34
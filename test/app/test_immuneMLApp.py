--- conflicted
+++ resolved
@@ -20,13 +20,8 @@
     def setUp(self) -> None:
         os.environ[Constants.CACHE_TYPE] = CacheType.TEST.name
 
-<<<<<<< HEAD
-    def create_dataset(self, path):
-        PathBuilder.build(path)
-=======
     def create_dataset(self, root_path):
-        path = PathBuilder.build(root_path / "initial_dataset")
->>>>>>> 0ddae6ac
+        path = PathBuilder.build(root_path / 'initial_dataset')
 
         repertoire_count = 30
         repertoires, metadata = RepertoireBuilder.build([["AA", "AAAA", "AAAA", "AAA"] for i in range(repertoire_count)], path,
@@ -44,13 +39,7 @@
 
     def test_run(self):
         path = PathBuilder.remove_old_and_build(EnvironmentSettings.tmp_test_path / "immuneml_app/")
-
-<<<<<<< HEAD
-        dataset_path = self.create_dataset(path / 'initial_dataset')
-=======
-        path = PathBuilder.remove_old_and_build(EnvironmentSettings.tmp_test_path / "immuneml_app/")
         dataset_path = self.create_dataset(path)
->>>>>>> 0ddae6ac
 
         specs = {
             "definitions": {
@@ -183,10 +172,6 @@
             }
         }
 
-<<<<<<< HEAD
-
-=======
->>>>>>> 0ddae6ac
         specs_file = path / "specs.yaml"
         with specs_file.open("w") as file:
             yaml.dump(specs, file)

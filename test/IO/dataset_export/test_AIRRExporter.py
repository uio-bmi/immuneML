import shutil
from unittest import TestCase

import pandas as pd
from numpy import nan

from immuneML.IO.dataset_export.AIRRExporter import AIRRExporter
from immuneML.data_model.dataset.ReceptorDataset import ReceptorDataset
from immuneML.data_model.dataset.RepertoireDataset import RepertoireDataset
from immuneML.data_model.dataset.SequenceDataset import SequenceDataset
from immuneML.data_model.receptor.TCABReceptor import TCABReceptor
from immuneML.data_model.receptor.receptor_sequence.Chain import Chain
from immuneML.data_model.receptor.receptor_sequence.ReceptorSequence import ReceptorSequence
from immuneML.data_model.receptor.receptor_sequence.SequenceAnnotation import SequenceAnnotation
from immuneML.data_model.receptor.receptor_sequence.SequenceMetadata import SequenceMetadata
from immuneML.data_model.repertoire.Repertoire import Repertoire
from immuneML.environment.EnvironmentSettings import EnvironmentSettings
from immuneML.simulation.implants.ImplantAnnotation import ImplantAnnotation
from immuneML.util.PathBuilder import PathBuilder


class TestAIRRExporter(TestCase):
    def create_dummy_repertoire(self, path):
        sequence_objects = [ReceptorSequence(amino_acid_sequence="AAA",
                                             nucleotide_sequence="GCTGCTGCT",
                                             identifier="receptor_1",
                                             metadata=SequenceMetadata(v_call="TRBV1",
                                                                       j_call="TRBJ1",
                                                                       chain=Chain.BETA,
                                                                       duplicate_count=5,
                                                                       region_type="IMGT_CDR3",
                                                                       frame_type="IN",
                                                                       custom_params={"d_call": "TRBD1",
                                                                                      "custom_test": "cust1"})),
                            ReceptorSequence(amino_acid_sequence="GGG",
                                             nucleotide_sequence="GGTGGTGGT",
                                             identifier="receptor_2",
<<<<<<< HEAD
                                             metadata=SequenceMetadata(v_call="TRAV2*01",
                                                                       j_call="TRAJ2",
=======
                                             annotation=SequenceAnnotation(implants=[ImplantAnnotation('sig1', 'm1', "G", 1)]),
                                             metadata=SequenceMetadata(v_gene="TRAV2", v_allele="TRAV2*01",
                                                                       j_gene="TRAJ2",
>>>>>>> 6c44f71c
                                                                       chain=Chain.ALPHA,
                                                                       duplicate_count=15,
                                                                       frame_type=None,
                                                                       region_type="IMGT_CDR3",
                                                                       custom_params={"d_call": "TRAD2",
                                                                                      "custom_test": "cust2"}))]

        repertoire = Repertoire.build_from_sequence_objects(sequence_objects=sequence_objects, path=path, metadata={"subject_id": "REP1"})
        df = pd.DataFrame({"filename": [f"{repertoire.identifier}_data.npy"], "subject_id": ["1"],
                           "repertoire_identifier": [repertoire.identifier]})
        df.to_csv(path / "metadata.csv", index=False)

        return repertoire, path / "metadata.csv"

    def test_repertoire_export(self):
        path = PathBuilder.build(EnvironmentSettings.tmp_test_path / "airr_exporter_repertoire/")

        repertoire, metadata_path = self.create_dummy_repertoire(path)
        dataset = RepertoireDataset(repertoires=[repertoire], metadata_file=metadata_path)

        path_exported = path / "exported"
        AIRRExporter.export(dataset, path_exported)

        resulting_data = pd.read_csv(path_exported / f"repertoires/{repertoire.identifier}.tsv", sep="\t")

        self.assertListEqual(list(resulting_data["sequence_id"]), ["receptor_1", "receptor_2"])
        self.assertListEqual(list(resulting_data["cdr3"]), ["GCTGCTGCT", "GGTGGTGGT"])
        self.assertListEqual(list(resulting_data["cdr3_aa"]), ["AAA", "GGG"])
        self.assertListEqual(list(resulting_data["v_call"]), ["TRBV1", "TRAV2*01"])
        self.assertListEqual(list(resulting_data["j_call"]), ["TRBJ1", "TRAJ2"])
        self.assertListEqual(list(resulting_data["d_call"]), ["TRBD1", "TRAD2"])
        self.assertListEqual(list(resulting_data["locus"]), ["TRB", "TRA"])
        self.assertListEqual(list(resulting_data["duplicate_count"]), [5, 15])
        self.assertListEqual(list(resulting_data["custom_test"]), ["cust1", "cust2"])
        self.assertListEqual(list(resulting_data["productive"]), ['T', 'F'])
        self.assertListEqual(list(resulting_data["stop_codon"]), ['F', 'F'])
        self.assertListEqual(list(resulting_data['sig1']), [False, True])

        shutil.rmtree(path)

    def create_dummy_receptordataset(self, path):
        receptors = [TCABReceptor(identifier="1",
                                  alpha=ReceptorSequence(amino_acid_sequence="AAATTT", identifier="1a",
                                                         metadata=SequenceMetadata(v_call="TRAV1", j_call="TRAJ1",
                                                                                   chain=Chain.ALPHA,
                                                                                   frame_type="IN",
                                                                                   region_type="IMGT_CDR3",
                                                                                   custom_params={"d_call": "TRAD1",
                                                                                                  "custom1": "cust1"})),
                                  beta=ReceptorSequence(amino_acid_sequence="ATATAT", identifier="1b",
                                                        metadata=SequenceMetadata(v_call="TRBV1", j_call="TRBJ1",
                                                                                  chain=Chain.BETA,
                                                                                  frame_type="IN",
                                                                                  region_type="IMGT_CDR3",
                                                                                  custom_params={"d_call": "TRBD1",
                                                                                                 "custom1": "cust1"}))),
                     TCABReceptor(identifier="2",
                                  alpha=ReceptorSequence(amino_acid_sequence="AAAAAA", identifier="2a",
                                                         metadata=SequenceMetadata(v_call="TRAV1", j_call="TRAJ1",
                                                                                   chain=Chain.ALPHA,
                                                                                   frame_type="IN",
                                                                                   region_type="IMGT_CDR3",
                                                                                   custom_params={"d_call": "TRAD1",
                                                                                                  "custom2": "cust1"})),
                                  beta=ReceptorSequence(amino_acid_sequence="AAAAAA", identifier="2b",
                                                        metadata=SequenceMetadata(v_call="TRBV1", j_call="TRBJ1",
                                                                                  chain=Chain.BETA,
                                                                                  frame_type="IN",
                                                                                  region_type="IMGT_CDR3",
                                                                                  custom_params={"d_call": "TRBD1",
                                                                                                 "custom2": "cust1"})))]

        receptors_path = path / "receptors"
        PathBuilder.build(receptors_path)
        return ReceptorDataset.build_from_objects(receptors, 2, receptors_path)

    def test_receptor_export(self):
        path = PathBuilder.build(EnvironmentSettings.tmp_test_path / "airr_exporter_receptor/")

        dataset = self.create_dummy_receptordataset(path)

        path_exported = path / "exported_receptors"
        AIRRExporter.export(dataset, path_exported)

        resulting_data = pd.read_csv(path_exported / "batch1.tsv", sep="\t", dtype=str)

        self.assertListEqual(list(resulting_data["cell_id"]), ["1", "1", "2", "2"])
        self.assertListEqual(list(resulting_data["sequence_id"]), ["1a", "1b", "2a", "2b"])
        self.assertListEqual(list(resulting_data["cdr3_aa"]), ["AAATTT", "ATATAT", "AAAAAA", "AAAAAA"])
        self.assertListEqual(list(resulting_data["v_call"]), ["TRAV1", "TRBV1", "TRAV1", "TRBV1"])
        self.assertListEqual(list(resulting_data["j_call"]), ["TRAJ1", "TRBJ1", "TRAJ1", "TRBJ1"])
        self.assertListEqual(list(resulting_data["d_call"]), ["TRAD1", "TRBD1", "TRAD1", "TRBD1"])
        self.assertListEqual(list(resulting_data["locus"]), ["TRA", "TRB", "TRA", "TRB"])
        self.assertListEqual(list(resulting_data["custom1"]), ["cust1", "cust1", nan, nan])
        self.assertListEqual(list(resulting_data["custom2"]), [nan, nan, "cust1", "cust1"])
        self.assertListEqual(list(resulting_data["productive"]), ['T', 'T', 'T', 'T'])
        self.assertListEqual(list(resulting_data["stop_codon"]), ['F', 'F', 'F', 'F'])

        shutil.rmtree(path)

    def create_dummy_sequencedataset(self, path):
        sequences = [ReceptorSequence(amino_acid_sequence="AAATTT", identifier="1a",
                                      metadata=SequenceMetadata(v_call="TRAV1", j_call="TRAJ1", chain=Chain.ALPHA, frame_type="IN",
                                                                region_type="IMGT_CDR3",
                                                                custom_params={"d_call": "TRAD1",
                                                                               "custom1": "cust1"})),
                     ReceptorSequence(amino_acid_sequence="ATATAT", identifier="1b",
                                      metadata=SequenceMetadata(v_call="TRBV1", j_call="TRBJ1", chain=Chain.BETA, frame_type="IN",
                                                                region_type="IMGT_CDR3",
                                                                custom_params={"d_call": "TRBD1",
                                                                               "custom2": "cust1"})),
                     ReceptorSequence(amino_acid_sequence="ATATAT", identifier="2b",
                                      metadata=SequenceMetadata(v_call="TRBV1", j_call="TRBJ1", chain=Chain.BETA, frame_type="IN",
                                                                region_type="IMGT_CDR3",
                                                                custom_params={"d_call": "TRBD1",
                                                                               "custom2": "cust1"}))]
        sequences_path = path / "sequences"
        PathBuilder.build(sequences_path)
        return SequenceDataset.build_from_objects(sequences, 2, sequences_path)

    def test_sequence_export(self):
        path = PathBuilder.build(EnvironmentSettings.tmp_test_path / "airr_exporter_sequence/")

        dataset = self.create_dummy_sequencedataset(path)

        path_exported = path / "exported_sequences"
        AIRRExporter.export(dataset, path_exported)

        resulting_data = pd.read_csv(path_exported / "batch1.tsv", sep="\t")

        self.assertListEqual(list(resulting_data["sequence_id"]), ["1a", "1b"])
        self.assertListEqual(list(resulting_data["cdr3_aa"]), ["AAATTT", "ATATAT"])
        self.assertListEqual(list(resulting_data["v_call"]), ["TRAV1", "TRBV1"])
        self.assertListEqual(list(resulting_data["j_call"]), ["TRAJ1", "TRBJ1"])
        self.assertListEqual(list(resulting_data["d_call"]), ["TRAD1", "TRBD1"])
        self.assertListEqual(list(resulting_data["locus"]), ["TRA", "TRB"])
        self.assertListEqual(list(resulting_data["custom1"]), ["cust1", nan])
        self.assertListEqual(list(resulting_data["custom2"]), [nan, "cust1"])
        self.assertListEqual(list(resulting_data["productive"]), ['T', 'T'])
        self.assertListEqual(list(resulting_data["stop_codon"]), ['F', 'F'])

        resulting_data = pd.read_csv(path_exported / "batch2.tsv", sep="\t")
        self.assertListEqual(list(resulting_data["sequence_id"]), ["2b"])
        self.assertListEqual(list(resulting_data["cdr3_aa"]), ["ATATAT"])
        self.assertListEqual(list(resulting_data["v_call"]), ["TRBV1"])
        self.assertListEqual(list(resulting_data["j_call"]), ["TRBJ1"])
        self.assertListEqual(list(resulting_data["d_call"]), ["TRBD1"])
        self.assertListEqual(list(resulting_data["locus"]), ["TRB"])
        self.assertListEqual(list(resulting_data["custom2"]), ["cust1"])
        self.assertListEqual(list(resulting_data["productive"]), ['T'])
        self.assertListEqual(list(resulting_data["stop_codon"]), ['F'])

        shutil.rmtree(path)<|MERGE_RESOLUTION|>--- conflicted
+++ resolved
@@ -35,14 +35,9 @@
                             ReceptorSequence(amino_acid_sequence="GGG",
                                              nucleotide_sequence="GGTGGTGGT",
                                              identifier="receptor_2",
-<<<<<<< HEAD
+                                             annotation=SequenceAnnotation(implants=[ImplantAnnotation('sig1', 'm1', "G", 1)]),
                                              metadata=SequenceMetadata(v_call="TRAV2*01",
                                                                        j_call="TRAJ2",
-=======
-                                             annotation=SequenceAnnotation(implants=[ImplantAnnotation('sig1', 'm1', "G", 1)]),
-                                             metadata=SequenceMetadata(v_gene="TRAV2", v_allele="TRAV2*01",
-                                                                       j_gene="TRAJ2",
->>>>>>> 6c44f71c
                                                                        chain=Chain.ALPHA,
                                                                        duplicate_count=15,
                                                                        frame_type=None,

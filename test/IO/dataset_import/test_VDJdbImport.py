--- conflicted
+++ resolved
@@ -41,11 +41,7 @@
                 sequence.sequence_aa in ["ASSPPRVYSNGAGLAGVGWRNEQF", "ASSWTWDAATLWGQGALGGANVLT", "AAIYESRGSTLGRLY",
                                          "ALRLNNQGGKLI"])
             self.assertTrue(sequence.metadata["Epitope_species"] in ["EBV", "CMV"])
-<<<<<<< HEAD
-            self.assertTrue(sequence.metadata["Epitope"] in ["AVFDRKSDAK", "KLGGALQAK"])
-=======
             self.assertTrue(sequence.metadata["epitope"] in ["AVFDRKSDAK", "KLGGALQAK"])
->>>>>>> 7f45df41
             self.assertTrue(sequence.metadata["Epitope_gene"] in ["EBNA4", "IE1"])
             self.assertTrue(sequence.v_call in ["TRBV5-4*01", "TRBV5-5*01", "TRAV13-1*01", "TRAV9-2*01"])
             self.assertTrue(sequence.j_call in ["TRBJ2-1*01", "TRBJ2-6*01", "TRAJ18*01", "TRAJ23*01"])
@@ -78,11 +74,7 @@
         for receptor in dataset.get_data(2):
             self.assertTrue(receptor.alpha.sequence_aa in ["AAIYESRGSTLGRLY", "ALRLNNQGGKLI"])
             self.assertTrue(receptor.metadata["Epitope_species"] in ["EBV", "CMV"])
-<<<<<<< HEAD
-            self.assertTrue(receptor.metadata["Epitope"] in ["AVFDRKSDAK", "KLGGALQAK"])
-=======
             self.assertTrue(receptor.metadata["epitope"] in ["AVFDRKSDAK", "KLGGALQAK"])
->>>>>>> 7f45df41
             self.assertTrue(receptor.metadata["Epitope_gene"] in ["EBNA4", "IE1"])
 
         shutil.rmtree(path)
@@ -157,11 +149,7 @@
             self.assertTrue(receptor.beta.v_call in ["TRBV5-4*01", ''])
             self.assertTrue(receptor.beta.j_call in ["TRBJ2-1*01", "TRBJ2-6*01"])
             self.assertTrue(receptor.metadata["Epitope_species"] in ["EBV", "CMV"])
-<<<<<<< HEAD
-            self.assertTrue(receptor.metadata["Epitope"] in ["AVFDRKSDAK", "KLGGALQAK"])
-=======
             self.assertTrue(receptor.metadata["epitope"] in ["AVFDRKSDAK", "KLGGALQAK"])
->>>>>>> 7f45df41
             self.assertTrue(receptor.metadata["Epitope_gene"] in ["EBNA4", "IE1"])
 
         shutil.rmtree(path)
--- conflicted
+++ resolved
@@ -113,11 +113,7 @@
         dataset = AIRRImport(params, "airr_receptor_dataset").import_dataset()
 
         self.assertEqual(2, dataset.get_example_count())
-<<<<<<< HEAD
-        self.assertEqual(['v_evalue', 'd_evalue', 'j_evalue', 'custom_label'], dataset.get_label_names())
-=======
         self.assertEqual(sorted(['v_evalue', 'd_evalue', 'j_evalue', 'custom_label']), sorted(dataset.get_label_names()))
->>>>>>> 7f45df41
 
         for idx, receptor in enumerate(dataset.get_data()):
             self.assertTrue(receptor.heavy.sequence_aa in ['ASGVAGTFDY', 'ASGVAGNFLL'])

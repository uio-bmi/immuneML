import shutil
from unittest import TestCase

import pandas as pd

from source.IO.dataset_import.IRISImport import IRISImport
from source.data_model.dataset.ReceptorDataset import ReceptorDataset
from source.data_model.dataset.SequenceDataset import SequenceDataset
from source.data_model.receptor.TCABReceptor import TCABReceptor
from source.data_model.receptor.receptor_sequence.Chain import Chain
from source.data_model.receptor.receptor_sequence.ReceptorSequence import ReceptorSequence
from source.environment.EnvironmentSettings import EnvironmentSettings
from source.util.PathBuilder import PathBuilder


class TestIRISImport(TestCase):
    def _create_dummy_data(self, path, number_of_repertoires, add_metadata):

        for i in range(number_of_repertoires):
            with open(path / "receptors_{}.tsv".format(i + 1), "w") as file:
                file.write(
                    "Cell type	Clonotype ID	Chain: TRA (1)	TRA - V gene (1)	TRA - D gene (1)	TRA - J gene (1)	Chain: TRA (2)	TRA - V gene (2)	TRA - D gene (2)	TRA - J gene (2)	Chain: TRB (1)	TRB - V gene (1)	TRB - D gene (1)	TRB - J gene (1)	Chain: TRB (2)	TRB - V gene (2)	TRB - D gene (2)	TRB - J gene (2)	extra_col\n\
TCR_AB	181	ALPHA	TRAV4*01	null	TRAJ4*01	DUALALPHA	TRAV4*01	null	TRAJ4*01	BETA	TRBV4*01	null	TRBJ4*01	DUALBETA	TRBV4*01	null	TRBJ4*01	val1\n\
TCR_AB	591	MULTIV	TRAV7-2*01 | TRAV12-3*02	null	TRAJ21*01	null	null	null	null	null	null	null	null	null	null	null	null	val2\n\
TCR_AB	1051	VVNII	TRAV12-1*01 | TRAV12-1*02	null	TRAJ3*01 | TRAJ4*02	null	null	null	null	null	null	null	null	null	null	null	null	val3\n\
TCR_AB	1341	LNKLT	TRAV2*01	null	TRAJ10*01	null	null	null	null	null	null	null	null	null	null	null	null	val4\n\
TCR_AB	1411	AVLY	TRAV8-3*01	null	TRAJ18*01	null	null	null	null	null	null	null	null	null	null	null	null	val5\n\
TCR_AB	1421	AT	TRAV12-3*01	null	TRAJ17*01	null	null	null	null	null	null	null	null	null	null	null	null	val6")

        if add_metadata:
            metadata = {
                "filename": ["receptors_{}.tsv".format(i + 1) for i in range(number_of_repertoires)],
                "label1": [i % 2 for i in range(number_of_repertoires)]
            }

            pd.DataFrame(metadata).to_csv(path / "metadata.csv")

    def test_load_repertoire_dataset_minimal(self):
        # loading with minimal data (no dual genes, no duplicate V/J segments)

        number_of_repertoires = 5

        path = EnvironmentSettings.tmp_test_path / "importseqsiris_mini/"
        PathBuilder.build(path)
        self._create_dummy_data(path, number_of_repertoires=number_of_repertoires, add_metadata=True)

        # case: minimal dataset (all dual chains and all genes = False)
<<<<<<< HEAD
        dataset = IRISImport.import_dataset({"is_repertoire": True, "result_path": path, "metadata_file": path / "metadata.csv", "path": path,
                                             "import_dual_chains": False, "import_all_gene_combinations": False,
=======
        dataset = IRISImport.import_dataset({"is_repertoire": True, "result_path": path, "metadata_file": path + "metadata.csv", "path": path,
                                             "import_dual_chains": False, "import_all_gene_combinations": False, "separator": "\t",
>>>>>>> 62457015
                                             "extra_columns_to_load": ["extra_col"], "receptor_chains": "TRA_TRB"}, "iris_dataset")

        self.assertEqual(number_of_repertoires, dataset.get_example_count())
        self.assertEqual(number_of_repertoires, len(dataset.get_data()))

        for repertoire in dataset.get_data(2):
            self.assertTrue(repertoire.metadata["label1"] in {0, 1})
            self.assertEqual(7, len(repertoire.sequences))  # 6 alpha + 1 beta
            self.assertEqual(1, len(repertoire.receptors))  # 1 alpha/beta pair (dual chain (1))
            self.assertListEqual([Chain.ALPHA for i in range(6)] + [Chain.BETA], list(repertoire.get_chains()))
            self.assertEqual(None, repertoire.get_counts())

        shutil.rmtree(path)

    def test_load_repertoire_dataset_maximal(self):
        # loading with maximal data (all dual genes, all duplicate V/J segments)

        number_of_repertoires = 5

        path = EnvironmentSettings.tmp_test_path / "importseqsiris_maxi/"
        PathBuilder.build(path)
        self._create_dummy_data(path, number_of_repertoires=number_of_repertoires, add_metadata=True)

<<<<<<< HEAD
        dataset = IRISImport.import_dataset({"is_repertoire": True, "result_path": path, "metadata_file": path / "metadata.csv", "path": path,
                                             "import_dual_chains": True, "import_all_gene_combinations": True,
=======
        dataset = IRISImport.import_dataset({"is_repertoire": True, "result_path": path, "metadata_file": path + "metadata.csv", "path": path,
                                             "import_dual_chains": True, "import_all_gene_combinations": True, "separator": "\t",
>>>>>>> 62457015
                                             "extra_columns_to_load": ["extra_col"], "receptor_chains": "TRA_TRB"}, "dataset_name")

        self.assertEqual(number_of_repertoires, dataset.get_example_count())
        self.assertEqual(number_of_repertoires, len(dataset.get_data()))

        for repertoire in dataset.get_data(2):
            self.assertTrue(repertoire.metadata["label1"] in {0, 1})
            self.assertEqual(11, len(repertoire.sequences))  # 4 (dual a/b) + 2 (multi V) + 2 (multi J, not V) + 3
            self.assertEqual(4, len(repertoire.receptors))  # 4 combinations of dual a/b

        shutil.rmtree(path)

    def test_load_sequence_dataset_unpaired(self):
        path = EnvironmentSettings.tmp_test_path / "importseqsiris_sequencedataset/"
        PathBuilder.build(path)
        self._create_dummy_data(path, number_of_repertoires=1, add_metadata=False)

        sequence_dataset = IRISImport.import_dataset({"is_repertoire": False, "result_path": path, "path": path, "separator": "\t",
                                                      "import_dual_chains": True, "sequence_file_size": 1000,
                                                      "import_all_gene_combinations": True, "paired": False,
                                                      "receptor_chains": "TRA_TRB"}, "dataset_name2")

        self.assertIsInstance(sequence_dataset, SequenceDataset)

        for seq in sequence_dataset.get_data():
            self.assertIsInstance(seq, ReceptorSequence)

        self.assertEqual(13, len(list(sequence_dataset.get_data())))

        shutil.rmtree(path)

    def test_load_sequence_dataset_paired(self):
        path = EnvironmentSettings.tmp_test_path / "importseqsiris_sequencedataset/"
        PathBuilder.build(path)
        self._create_dummy_data(path, number_of_repertoires=1, add_metadata=False)

        receptor_dataset = IRISImport.import_dataset({"is_repertoire": False, "result_path": path, "path": path, "separator": "\t",
                                                      "import_dual_chains": True, "sequence_file_size": 1000,
                                                      "import_all_gene_combinations": True, "paired": True,
                                                      "receptor_chains": "TRA_TRB"}, "dataset_name3")

        self.assertIsInstance(receptor_dataset, ReceptorDataset)

        for rec in receptor_dataset.get_data():
            self.assertIsInstance(rec, TCABReceptor)

        self.assertEqual(len(list(receptor_dataset.get_data())), 4)

        shutil.rmtree(path)<|MERGE_RESOLUTION|>--- conflicted
+++ resolved
@@ -45,13 +45,8 @@
         self._create_dummy_data(path, number_of_repertoires=number_of_repertoires, add_metadata=True)
 
         # case: minimal dataset (all dual chains and all genes = False)
-<<<<<<< HEAD
         dataset = IRISImport.import_dataset({"is_repertoire": True, "result_path": path, "metadata_file": path / "metadata.csv", "path": path,
-                                             "import_dual_chains": False, "import_all_gene_combinations": False,
-=======
-        dataset = IRISImport.import_dataset({"is_repertoire": True, "result_path": path, "metadata_file": path + "metadata.csv", "path": path,
                                              "import_dual_chains": False, "import_all_gene_combinations": False, "separator": "\t",
->>>>>>> 62457015
                                              "extra_columns_to_load": ["extra_col"], "receptor_chains": "TRA_TRB"}, "iris_dataset")
 
         self.assertEqual(number_of_repertoires, dataset.get_example_count())
@@ -75,13 +70,8 @@
         PathBuilder.build(path)
         self._create_dummy_data(path, number_of_repertoires=number_of_repertoires, add_metadata=True)
 
-<<<<<<< HEAD
         dataset = IRISImport.import_dataset({"is_repertoire": True, "result_path": path, "metadata_file": path / "metadata.csv", "path": path,
-                                             "import_dual_chains": True, "import_all_gene_combinations": True,
-=======
-        dataset = IRISImport.import_dataset({"is_repertoire": True, "result_path": path, "metadata_file": path + "metadata.csv", "path": path,
                                              "import_dual_chains": True, "import_all_gene_combinations": True, "separator": "\t",
->>>>>>> 62457015
                                              "extra_columns_to_load": ["extra_col"], "receptor_chains": "TRA_TRB"}, "dataset_name")
 
         self.assertEqual(number_of_repertoires, dataset.get_example_count())

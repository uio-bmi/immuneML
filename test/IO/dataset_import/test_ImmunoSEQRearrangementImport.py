import shutil
from unittest import TestCase

from immuneML.IO.dataset_import.ImmunoSEQRearrangementImport import ImmunoSEQRearrangementImport
from immuneML.data_model.SequenceParams import Chain, RegionType
from immuneML.dsl.DefaultParamsLoader import DefaultParamsLoader
from immuneML.environment.EnvironmentSettings import EnvironmentSettings
from immuneML.util.ImportHelper import ImportHelper
from immuneML.util.PathBuilder import PathBuilder


class TestImmunoSEQRearrangementImport(TestCase):
    def build_dummy_dataset(self, path, add_metadata):

        rep1text = """rearrangement	amino_acid	frame_type	rearrangement_type	templates	reads	frequency	productive_frequency	cdr3_length	v_family	v_gene	v_allele	d_family	d_gene	d_allele	j_family	j_gene	j_allele	v_deletions	d5_deletions	d3_deletions	j_deletions	n2_insertions	n1_insertions	v_index	n1_index	n2_index	d_index	j_index	v_family_ties	v_gene_ties	v_allele_ties	d_family_ties	d_gene_ties	d_allele_ties	j_family_ties	j_gene_ties	j_allele_ties	sequence_tags	v_shm_count	v_shm_indexes	antibody	sample_name	species	locus	product_subtype	kit_pool	total_templates	productive_templates	outofframe_templates	stop_templates	dj_templates	total_rearrangements	productive_rearrangements	outofframe_rearrangements	stop_rearrangements	dj_rearrangements	total_reads	total_productive_reads	total_outofframe_reads	total_stop_reads	total_dj_reads	productive_clonality	productive_entropy	sample_clonality	sample_entropy	sample_amount_ng	sample_cells_mass_estimate	fraction_productive_of_cells_mass_estimate	sample_cells	fraction_productive_of_cells	max_productive_frequency	max_frequency	counting_method	primer_set	release_date	sample_tags	fraction_productive	order_name	kit_id	total_t_cells
ACTCTGACTGTGAGCAACATGAGCCCTGAAGACAGCAGCATATATCTCTGCAGCGTTGAAGAATCCTACGAGCAGTACTTCGGGCCG	CSVEESYEQYF	In	VJ	10	311	7.66134773699554E-5	9.602057989637805E-5	33	TCRBV29	TCRBV29-01	01		unresolved		TCRBJ02	TCRBJ02-07	01	0	0	0	1	1	0	48	-1	62	-1	63										null	null	null	Vb 4	HIP00110	Human	TCRB	Deep	null	224859	179411	41463	3983	0	130940	104850	24105	1985	0	4059338	3238889	748535	71914	0	0.100719467	14.9981718	0.1101579	15.1260223	3636.47998	559458	0.3206871650776287	0	0.0	0.0137189021	0.0191940162	v2	Human-TCRB-PD1x	2013-12-13 22:23:05.529	Age:55 Years,Biological Sex:Male,Cohort:Cohort 01,Ethnic Group:Unknown Ethnicity,HLA MHC class I:HLA-A*03,HLA MHC class I:HLA-A*24,HLA MHC class I:HLA-B*07,Inferred CMV status (cross-validation): Inferred CMV -,Inferred CMV status: Inferred CMV -,Inferred HLA type:Inferred HLA-A*03,Inferred HLA type:Inferred HLA-A*24,Inferred HLA type:Inferred HLA-B*07,Racial Group:Unknown racial group,Species:Human,Tissue Source:gDNA,Tissue Source:PBMC,Tissue Source:Peripheral blood lymphocytes (PBL),Tissue Source:T cells,Virus Diseases:Cytomegalovirus -	0.7978822284186979	null	null	0
GAATGTGAGCACCTTGGAGCTGGGGGACTCGGCCCTTTATCTTTGCGCCAGCAGCATCAAAGGGGCTCACCCCTCCACTTTGGGAAC		Out	VDJ	3088	77915	0.019194016364244615	null	38	TCRBV05	TCRBV05-01	01	TCRBD01	TCRBD01-01	01	TCRBJ01	TCRBJ01-06	01	4	5	2	10	1	5	43	55	65	60	66										null	null	null	Vb 5.1	HIP00110	Human	TCRB	Deep	null	224859	179411	41463	3983	0	130940	104850	24105	1985	0	4059338	3238889	748535	71914	0	0.100719467	14.9981718	0.1101579	15.1260223	3636.47998	559458	0.3206871650776287	0	0.0	0.0137189021	0.0191940162	v2	Human-TCRB-PD1x	2013-12-13 22:23:05.529	Age:55 Years,Biological Sex:Male,Cohort:Cohort 01,Ethnic Group:Unknown Ethnicity,HLA MHC class I:HLA-A*03,HLA MHC class I:HLA-A*24,HLA MHC class I:HLA-B*07,Inferred CMV status (cross-validation): Inferred CMV -,Inferred CMV status: Inferred CMV -,Inferred HLA type:Inferred HLA-A*03,Inferred HLA type:Inferred HLA-A*24,Inferred HLA type:Inferred HLA-B*07,Racial Group:Unknown racial group,Species:Human,Tissue Source:gDNA,Tissue Source:PBMC,Tissue Source:Peripheral blood lymphocytes (PBL),Tissue Source:T cells,Virus Diseases:Cytomegalovirus -	0.7978822284186979	null	null	0
GCTACCAGCTCCCAGACATCTGTGTACTTCTGTGCCACCACGGGTACTAGCGGGGGCCCAAGCCAGAGTACGCAGTATTTTGGCCCA	CATTGTSGGPSQSTQYF	In	VDJ	1772	44434	0.010946119786034077	0.013718901759214348	51	TCRBV10	TCRBV10-03	01	TCRBD02	TCRBD02-01	01	TCRBJ02	TCRBJ02-03	01	10	3	2	8	12	8	30	37	56	45	68										null	null	null	Vb 12	HIP00110	Human	TCRB	Deep	null	224859	179411	41463	3983	0	130940	104850	24105	1985	0	4059338	3238889	748535	71914	0	0.100719467	14.9981718	0.1101579	15.1260223	3636.47998	559458	0.3206871650776287	0	0.0	0.0137189021	0.0191940162	v2	Human-TCRB-PD1x	2013-12-13 22:23:05.529	Age:55 Years,Biological Sex:Male,Cohort:Cohort 01,Ethnic Group:Unknown Ethnicity,HLA MHC class I:HLA-A*03,HLA MHC class I:HLA-A*24,HLA MHC class I:HLA-B*07,Inferred CMV status (cross-validation): Inferred CMV -,Inferred CMV status: Inferred CMV -,Inferred HLA type:Inferred HLA-A*03,Inferred HLA type:Inferred HLA-A*24,Inferred HLA type:Inferred HLA-B*07,Racial Group:Unknown racial group,Species:Human,Tissue Source:gDNA,Tissue Source:PBMC,Tissue Source:Peripheral blood lymphocytes (PBL),Tissue Source:T cells,Virus Diseases:Cytomegalovirus -	0.7978822284186979	null	null	0
ATCCAGCGCACAGAGCAGGGGGACTCGGCCATGTATCTCTGTGCCAGCAGCTTACGAGTCGGGGGCTATGGCTACACCTTCGGTTCG	CASSLRVGGYGYTF	In	VDJ	1763	44008	0.010841176566228286	0.013587375177105484	42	TCRBV07	TCRBV07-09		TCRBD02	TCRBD02-01	01	TCRBJ01	TCRBJ01-02	01	2	8	2	4	0	5	39	54	-1	59	65			01,03							null	null	null	null	HIP00110	Human	TCRB	Deep	null	224859	179411	41463	3983	0	130940	104850	24105	1985	0	4059338	3238889	748535	71914	0	0.100719467	14.9981718	0.1101579	15.1260223	3636.47998	559458	0.3206871650776287	0	0.0	0.0137189021	0.0191940162	v2	Human-TCRB-PD1x	2013-12-13 22:23:05.529	Age:55 Years,Biological Sex:Male,Cohort:Cohort 01,Ethnic Group:Unknown Ethnicity,HLA MHC class I:HLA-A*03,HLA MHC class I:HLA-A*24,HLA MHC class I:HLA-B*07,Inferred CMV status (cross-validation): Inferred CMV -,Inferred CMV status: Inferred CMV -,Inferred HLA type:Inferred HLA-A*03,Inferred HLA type:Inferred HLA-A*24,Inferred HLA type:Inferred HLA-B*07,Racial Group:Unknown racial group,Species:Human,Tissue Source:gDNA,Tissue Source:PBMC,Tissue Source:Peripheral blood lymphocytes (PBL),Tissue Source:T cells,Virus Diseases:Cytomegalovirus -	0.7978822284186979	null	null	0
TGCAGCAAGAAGACTCAGCTGCGTATCTCTGCACCAGCAGCCAAGGGGATCGCGGGGGGCCACTACAATGAGCAGTTCTTCGGGCCA		Out	VDJ	1241	31095	0.007660116009063547	null	52	TCRBV01	TCRBV01-01	01	TCRBD02	TCRBD02-01	01	TCRBJ02	TCRBJ02-01	01	1	7	1	3	3	6	29	45	59	51	62										null	null	null	null	HIP00110	Human	TCRB	Deep	null	224859	179411	41463	3983	0	130940	104850	24105	1985	0	4059338	3238889	748535	71914	0	0.100719467	14.9981718	0.1101579	15.1260223	3636.47998	559458	0.3206871650776287	0	0.0	0.0137189021	0.0191940162	v2	Human-TCRB-PD1x	2013-12-13 22:23:05.529	Age:55 Years,Biological Sex:Male,Cohort:Cohort 01,Ethnic Group:Unknown Ethnicity,HLA MHC class I:HLA-A*03,HLA MHC class I:HLA-A*24,HLA MHC class I:HLA-B*07,Inferred CMV status (cross-validation): Inferred CMV -,Inferred CMV status: Inferred CMV -,Inferred HLA type:Inferred HLA-A*03,Inferred HLA type:Inferred HLA-A*24,Inferred HLA type:Inferred HLA-B*07,Racial Group:Unknown racial group,Species:Human,Tissue Source:gDNA,Tissue Source:PBMC,Tissue Source:Peripheral blood lymphocytes (PBL),Tissue Source:T cells,Virus Diseases:Cytomegalovirus -	0.7978822284186979	null	null	0
GAGTCTGCCAGGCCCTCACATACCTCTCAGTACCTCTGTGCCAGCAGACGCCTCGGAGGGTTGAACACTGAAGCTTTCTTTGGACAA	CASRRLGGLNTEAFF	In	VDJ	NA	24883	0.006129817226355627	0.0076825726352462214	45	TCRBV25	TCRBV25-01	01	TCRBD02	TCRBD02-01	02	TCRBJ01	TCRBJ01-01	01	6	10	0	0	1	7	36	47	60	54	61										null	null	null	Vb 11	HIP00110	Human	TCRB	Deep	null	224859	179411	41463	3983	0	130940	104850	24105	1985	0	4059338	3238889	748535	71914	0	0.100719467	14.9981718	0.1101579	15.1260223	3636.47998	559458	0.3206871650776287	0	0.0	0.0137189021	0.0191940162	v2	Human-TCRB-PD1x	2013-12-13 22:23:05.529	Age:55 Years,Biological Sex:Male,Cohort:Cohort 01,Ethnic Group:Unknown Ethnicity,HLA MHC class I:HLA-A*03,HLA MHC class I:HLA-A*24,HLA MHC class I:HLA-B*07,Inferred CMV status (cross-validation): Inferred CMV -,Inferred CMV status: Inferred CMV -,Inferred HLA type:Inferred HLA-A*03,Inferred HLA type:Inferred HLA-A*24,Inferred HLA type:Inferred HLA-B*07,Racial Group:Unknown racial group,Species:Human,Tissue Source:gDNA,Tissue Source:PBMC,Tissue Source:Peripheral blood lymphocytes (PBL),Tissue Source:T cells,Virus Diseases:Cytomegalovirus -	0.7978822284186979	null	null	0
GTGAGCACCTTGGAGCTGGGGGACTCGGCCCTTTATCTTTGCGCCAGCAGCTTGAGAGGCTCTGGAAACACCATATATTTTGGAGAG	CASSLRGSGNTIYF	In	VDJ	566	14247	0.0035096855694204325	0.0043987305523591575	42	TCRBV05	TCRBV05-01	01	TCRBD02	TCRBD02-01	02	TCRBJ01	TCRBJ01-03	01	1	11	1	0	0	1	39	54	-1	55	59										null	null	null	Vb 5.1	HIP00110	Human	TCRB	Deep	null	224859	179411	41463	3983	0	130940	104850	24105	1985	0	4059338	3238889	748535	71914	0	0.100719467	14.9981718	0.1101579	15.1260223	3636.47998	559458	0.3206871650776287	0	0.0	0.0137189021	0.0191940162	v2	Human-TCRB-PD1x	2013-12-13 22:23:05.529	Age:55 Years,Biological Sex:Male,Cohort:Cohort 01,Ethnic Group:Unknown Ethnicity,HLA MHC class I:HLA-A*03,HLA MHC class I:HLA-A*24,HLA MHC class I:HLA-B*07,Inferred CMV status (cross-validation): Inferred CMV -,Inferred CMV status: Inferred CMV -,Inferred HLA type:Inferred HLA-A*03,Inferred HLA type:Inferred HLA-A*24,Inferred HLA type:Inferred HLA-B*07,Racial Group:Unknown racial group,Species:Human,Tissue Source:gDNA,Tissue Source:PBMC,Tissue Source:Peripheral blood lymphocytes (PBL),Tissue Source:T cells,Virus Diseases:Cytomegalovirus -	0.7978822284186979	null	null	0
AGGCTGGAGTCGGCTGCTCCCTCCCAGACATCTGTGTACTTCTGTGCCAGCAGACAGGACGGGAGCACTGAAGCTTTCTTTGGACAA	CASRQDGSTEAFF	In	VDJ	506	12943	0.003188450924756697	0.003996123362054087	39	TCRBV06	TCRBV06-01	01	TCRBD02	TCRBD02-01	02	TCRBJ01	TCRBJ01-01	01	6	8	2	4	0	6	42	53	-1	59	65										null	null	null	null	HIP00110	Human	TCRB	Deep	null	224859	179411	41463	3983	0	130940	104850	24105	1985	0	4059338	3238889	748535	71914	0	0.100719467	14.9981718	0.1101579	15.1260223	3636.47998	559458	0.3206871650776287	0	0.0	0.0137189021	0.0191940162	v2	Human-TCRB-PD1x	2013-12-13 22:23:05.529	Age:55 Years,Biological Sex:Male,Cohort:Cohort 01,Ethnic Group:Unknown Ethnicity,HLA MHC class I:HLA-A*03,HLA MHC class I:HLA-A*24,HLA MHC class I:HLA-B*07,Inferred CMV status (cross-validation): Inferred CMV -,Inferred CMV status: Inferred CMV -,Inferred HLA type:Inferred HLA-A*03,Inferred HLA type:Inferred HLA-A*24,Inferred HLA type:Inferred HLA-B*07,Racial Group:Unknown racial group,Species:Human,Tissue Source:gDNA,Tissue Source:PBMC,Tissue Source:Peripheral blood lymphocytes (PBL),Tissue Source:T cells,Virus Diseases:Cytomegalovirus -	0.7978822284186979	null	null	0
TCCCTGGAGCTTGGTGACTCTGCTGTGTATTTCTGTGCCAGCAGCCGGGCCAGGGTCTTTGGAAACTATGGCTACACCTTCGGTTCG	CASSRARVFGNYGYTF	In	VDJ	398	10151	0.0025006540475318883	0.0031340993779039664	48	TCRBV03	unresolved		TCRBD01	TCRBD01-01	01	TCRBJ01	TCRBJ01-02	01	4	4	3	2	8	4	33	46	55	50	63		TCRBV03-01,TCRBV03-02								null	null	null	null	HIP00110	Human	TCRB	Deep	null	224859	179411	41463	3983	0	130940	104850	24105	1985	0	4059338	3238889	748535	71914	0	0.100719467	14.9981718	0.1101579	15.1260223	3636.47998	559458	0.3206871650776287	0	0.0	0.0137189021	0.0191940162	v2	Human-TCRB-PD1x	2013-12-13 22:23:05.529	Age:55 Years,Biological Sex:Male,Cohort:Cohort 01,Ethnic Group:Unknown Ethnicity,HLA MHC class I:HLA-A*03,HLA MHC class I:HLA-A*24,HLA MHC class I:HLA-B*07,Inferred CMV status (cross-validation): Inferred CMV -,Inferred CMV status: Inferred CMV -,Inferred HLA type:Inferred HLA-A*03,Inferred HLA type:Inferred HLA-A*24,Inferred HLA type:Inferred HLA-B*07,Racial Group:Unknown racial group,Species:Human,Tissue Source:gDNA,Tissue Source:PBMC,Tissue Source:Peripheral blood lymphocytes (PBL),Tissue Source:T cells,Virus Diseases:Cytomegalovirus -	0.7978822284186979	null	null	0
ATCCAGCGCACAGAGCAGGGGGACTCGGCCATGTATCTCTGTGCCAGCAGATAAAAGGGGACGGATCGGGAACTGTTTTTTGGCAGT	CASR*KGTDRELFF	Stop	VDJ	394	10125	0.0024942490622855253	null	42	TCRBV07	TCRBV07-09			unresolved		TCRBJ01	TCRBJ01-04	01	6	0	7	12	8	7	39	50	62	57	70			01,03	TCRBD01,TCRBD02	TCRBD01-01,TCRBD02-01					null	null	null	null	HIP00110	Human	TCRB	Deep	null	224859	179411	41463	3983	0	130940	104850	24105	1985	0	4059338	3238889	748535	71914	0	0.100719467	14.9981718	0.1101579	15.1260223	3636.47998	559458	0.3206871650776287	0	0.0	0.0137189021	0.0191940162	v2	Human-TCRB-PD1x	2013-12-13 22:23:05.529	Age:55 Years,Biological Sex:Male,Cohort:Cohort 01,Ethnic Group:Unknown Ethnicity,HLA MHC class I:HLA-A*03,HLA MHC class I:HLA-A*24,HLA MHC class I:HLA-B*07,Inferred CMV status (cross-validation): Inferred CMV -,Inferred CMV status: Inferred CMV -,Inferred HLA type:Inferred HLA-A*03,Inferred HLA type:Inferred HLA-A*24,Inferred HLA type:Inferred HLA-B*07,Racial Group:Unknown racial group,Species:Human,Tissue Source:gDNA,Tissue Source:PBMC,Tissue Source:Peripheral blood lymphocytes (PBL),Tissue Source:T cells,Virus Diseases:Cytomegalovirus -	0.7978822284186979	null	null	0
GGCTGCTGTCGGCTGCTCCCTCCCAGACATCTGTGTACTTCTGTGCCAGCAGTTATGGGCCGCCAAGGTGAGCAGTTCTTCGGGCCA		Out	VDJ	388	9745	0.0024006377394540685	null	40	TCRBV06	TCRBV06-05	01	TCRBD01	TCRBD01-01	01	TCRBJ02	TCRBJ02-01	01	3	8	0	9	8	1	41	55	60	56	68										null	null	null	Vb 13.1	HIP00110	Human	TCRB	Deep	null	224859	179411	41463	3983	0	130940	104850	24105	1985	0	4059338	3238889	748535	71914	0	0.100719467	14.9981718	0.1101579	15.1260223	3636.47998	559458	0.3206871650776287	0	0.0	0.0137189021	0.0191940162	v2	Human-TCRB-PD1x	2013-12-13 22:23:05.529	Age:55 Years,Biological Sex:Male,Cohort:Cohort 01,Ethnic Group:Unknown Ethnicity,HLA MHC class I:HLA-A*03,HLA MHC class I:HLA-A*24,HLA MHC class I:HLA-B*07,Inferred CMV status (cross-validation): Inferred CMV -,Inferred CMV status: Inferred CMV -,Inferred HLA type:Inferred HLA-A*03,Inferred HLA type:Inferred HLA-A*24,Inferred HLA type:Inferred HLA-B*07,Racial Group:Unknown racial group,Species:Human,Tissue Source:gDNA,Tissue Source:PBMC,Tissue Source:Peripheral blood lymphocytes (PBL),Tissue Source:T cells,Virus Diseases:Cytomegalovirus -	0.7978822284186979	null	null	0
CACATCAATTCCCTGGAGCTTGGTGACTCTGCTGTGTATTTCTGTGCCAGCAGCCAAGCAGATAATCAGCCCCAGCATTTTGGTGAT	CASSQADNQPQHF	In	VDJ	363	9277	0.0022853480050195377	0.002864253761089065	39	TCRBV03	unresolved		TCRBD01	TCRBD01-01	01	TCRBJ01	TCRBJ01-05	01	1	4	5	4	2	0	42	-1	61	58	63		TCRBV03-01,TCRBV03-02								null	null	null	null	HIP00110	Human	TCRB	Deep	null	224859	179411	41463	3983	0	130940	104850	24105	1985	0	4059338	3238889	748535	71914	0	0.100719467	14.9981718	0.1101579	15.1260223	3636.47998	559458	0.3206871650776287	0	0.0	0.0137189021	0.0191940162	v2	Human-TCRB-PD1x	2013-12-13 22:23:05.529	Age:55 Years,Biological Sex:Male,Cohort:Cohort 01,Ethnic Group:Unknown Ethnicity,HLA MHC class I:HLA-A*03,HLA MHC class I:HLA-A*24,HLA MHC class I:HLA-B*07,Inferred CMV status (cross-validation): Inferred CMV -,Inferred CMV status: Inferred CMV -,Inferred HLA type:Inferred HLA-A*03,Inferred HLA type:Inferred HLA-A*24,Inferred HLA type:Inferred HLA-B*07,Racial Group:Unknown racial group,Species:Human,Tissue Source:gDNA,Tissue Source:PBMC,Tissue Source:Peripheral blood lymphocytes (PBL),Tissue Source:T cells,Virus Diseases:Cytomegalovirus -	0.7978822284186979	null	null	0
CACATCAATTCCCTGGAGCTTGGTGACTCTGCTGTGTATTTCTGTGCCAGCAGCCAAGCAGATAATCAGCCCCAGCATTTTGGTGAT	CASSQADNQPQHF	In	VDJ	363	9277	0.0022853480050195377	0.002864253761089065	39	nan	unresolved		TCRAD01	TCRAD01-01	01	TCRAJ01	TCRAJ01-05	01	1	4	5	4	2	0	42	-1	61	58	63		TCRBV03-01,TCRBV03-02								null	null	null	null	HIP00110	Human	TCRB	Deep	null	224859	179411	41463	3983	0	130940	104850	24105	1985	0	4059338	3238889	748535	71914	0	0.100719467	14.9981718	0.1101579	15.1260223	3636.47998	559458	0.3206871650776287	0	0.0	0.0137189021	0.0191940162	v2	Human-TCRB-PD1x	2013-12-13 22:23:05.529	Age:55 Years,Biological Sex:Male,Cohort:Cohort 01,Ethnic Group:Unknown Ethnicity,HLA MHC class I:HLA-A*03,HLA MHC class I:HLA-A*24,HLA MHC class I:HLA-B*07,Inferred CMV status (cross-validation): Inferred CMV -,Inferred CMV status: Inferred CMV -,Inferred HLA type:Inferred HLA-A*03,Inferred HLA type:Inferred HLA-A*24,Inferred HLA type:Inferred HLA-B*07,Racial Group:Unknown racial group,Species:Human,Tissue Source:gDNA,Tissue Source:PBMC,Tissue Source:Peripheral blood lymphocytes (PBL),Tissue Source:T cells,Virus Diseases:Cytomegalovirus -	0.7978822284186979	null	null	0"""

        rep2text = """rearrangement	amino_acid	bio_identity	templates	frame_type	rearrangement_type	cdr3_length	frequency	productive_frequency	v_resolved	d_resolved	j_resolved	v_family	v_family_ties	v_gene	v_gene_ties	v_allele	v_allele_ties	d_family	d_family_ties	d_gene	d_gene_ties	d_allele	d_allele_ties	j_family	j_family_ties	j_gene	j_gene_ties	j_allele	j_allele_ties	locus
GCACAGAGCAGGGGGACTCGGCCATGTATCTCTGTGCCAGCAGCTTACTGGTAAACCCCCACTGCTTATGAGCAGTTCTTCGGGCCA	na	X+TCRBV07-09+TCRBJ02-01	170	Out	VDJ	49	0.012084162638612454	na	TCRBV07-09*01	TCRBD02-01	TCRBJ02-01*01	TCRBV07	no data	TCRBV07-09	no data	01	no data	TCRBD02	no data	TCRBD02-01	no data	unknown	01,02	TCRBJ02	no data	TCRBJ02-01	no data	01	no data	TCRB
CCACGGAGTCAGGGGACACAGCACTGTATTTCTGTGCCAGCAGCAAATTTCAGGGGCGGATGGATTGAAAAACTGTTTTTTGGCAGT	na	X+TCRBV21-01+TCRBJ01-04	58	Out	VDJ	49	0.004122831959056014	na	TCRBV21-01*01	TCRBD01-01*01	TCRBJ01-04*01	TCRBV21	no data	TCRBV21-01	no data	01	no data	TCRBD01	no data	TCRBD01-01	no data	01	no data	TCRBJ01	no data	TCRBJ01-04	no data	01	no data	TCRB
CAGCGCACAGAGCAGGGGGACTCGGCCATGTATCTCTGTGCCAGCAGCTTACCGGGGACGAACACCGGGGAGCTGTTTTTTGGAGAA	CASSLPGTNTGELFF	CASSLPGTNTGELFF+TCRBV07-09+TCRBJ02-02	81	In	VDJ	45	0.00575774808075064	0.007861024844720496	TCRBV07-09*01	TCRBD02-01*01	TCRBJ02-02*01	TCRBV07	no data	TCRBV07-09	no data	01	no data	TCRBD02	no data	TCRBD02-01	no data	01	no data	TCRBJ02	no data	TCRBJ02-02	no data	01	no data	TCRB
ACAGTGACCAGTGCCCATCCTGAAGACAGCAGCTTCTACATCTGCAGTTCTTCGACGGGCTCCACTACTGAAGCTTTCTTTGGACAA	CSSSTGSTTEAFF	CSSSTGSTTEAFF+TCRBV20-X+TCRBJ01-01	24	In	VDJ	39	0.0017059994313335229	0.002329192546583851	TCRBV20	unknown	TCRBJ01-01*01	TCRBV20	no data	unresolved	TCRBV20-01,TCRBV20-or09_02	unknown	no data	unknown	TCRBD01,TCRBD02	unresolved	TCRBD01-01,TCRBD02-01	unknown	no data	TCRBJ01	no data	TCRBJ01-01	no data	01	no data	TCRB
CCTCAGAACCCAGGGACTCAGCTGTGTATTTTTGTGCTAGTGGTGACTCTAGCGGGAGAGGGTACAGATACGCAGTATTTTGGCCCA	na	X+TCRBV12-05+TCRBJ02-03	26	Out	VDJ	49	0.0018481660506113164	na	TCRBV12-05*01	TCRBD02-01*02	TCRBJ02-03*01	TCRBV12	no data	TCRBV12-05	no data	01	no data	TCRBD02	no data	TCRBD02-01	no data	02	no data	TCRBJ02	no data	TCRBJ02-03	no data	01	no data	TCRB
AGAGCTTGAGGACTCGGCCGTGTATCTCTGTGCCAGCAGCTCACAAACGGGGATGGGACAGGGCCCAATGAGCAGTTCTTCGGGCCA	na	X+TCRBV11-02+TCRBJ02-01	28	Out	VDJ	53	0.00199033266988911	na	TCRBV11-02	TCRBD01-01*01	TCRBJ02-01*01	TCRBV11	no data	TCRBV11-02	no data	unknown	01,03	TCRBD01	no data	TCRBD01-01	no data	01	no data	TCRBJ02	no data	TCRBJ02-01	no data	01	no data	TCRB
CGGTCCACAAAGCTGGAGGACTCAGCCATGTACTTCTGTGCCAGAAGTAGCGGGGGTACGAACACCGGGGAGCTGTTTTTTGGAGAA	CARSSGGTNTGELFF	CARSSGGTNTGELFF+TCRBV02-01+TCRBJ02-02	19	In	VDJ	45	0.001350582883139039	0.001843944099378882	TCRBV02-01	TCRBD02-01*01	TCRBJ02-02*01	TCRBV02	no data	TCRBV02-01	no data	unknown	01,03	TCRBD02	no data	TCRBD02-01	no data	01	no data	TCRBJ02	no data	TCRBJ02-02	no data	01	no data	TCRB
CTACACGCCCTGCAGCCAGAAGACTCAGCCCTGTATCTCTGCGCCAGCAGCCAAGATCCAACGAACACTGAAGCTTTCTTTGGACAA	CASSQDPTNTEAFF	CASSQDPTNTEAFF+TCRBV04-01+TCRBJ01-01	15	In	VDJ	42	0.0010662496445834517	0.0014557453416149068	TCRBV04-01*01	unknown	TCRBJ01-01*01	TCRBV04	no data	TCRBV04-01	no data	01	no data	unknown	TCRBD01,TCRBD02	unresolved	TCRBD01-01,TCRBD02-01	unknown	no data	TCRBJ01	no data	TCRBJ01-01	no data	01	no data	TCRB
TCTAAGAAGCTCCTTCTCAGTGACTCTGGCTTCTATCTCTGTGCCTACGACAGGGGGGTGGTGAACACTGAAGCTTTCTTTGGACAA	CAYDRGVVNTEAFF	CAYDRGVVNTEAFF+TCRBV30-01+TCRBJ01-01	12	In	VDJ	42	8.529997156667614E-4	0.0011645962732919255	TCRBV30-01	TCRBD01-01*01	TCRBJ01-01*01	TCRBV30	no data	TCRBV30-01	no data	unknown	01,05	TCRBD01	no data	TCRBD01-01	no data	01	no data	TCRBJ01	no data	TCRBJ01-01	no data	01	no data	TCRB
AAGATCCGGTCCACAAAGCTGGAGGACTCAGCCATGTACTTCTGTGCCAGCAATCCATCTGGAGCGATCGAGCAGTACTTCGGGCCG	CASNPSGAIEQYF	CASNPSGAIEQYF+TCRBV02-01+TCRBJ02-07	15	In	VDJ	39	0.0010662496445834517	0.0014557453416149068	TCRBV02-01	TCRBD02-01	TCRBJ02-07*01	TCRBV02	no data	TCRBV02-01	no data	unknown	01,03	TCRBD02	no data	TCRBD02-01	no data	unknown	01,02	TCRBJ02	no data	TCRBJ02-07	no data	01	no data	TCRB
AAGATCCGGTCCACAAAGCTGGAGGACTCAGCCATGTACTTCTGTGCCAGCACATCGACTAGCACAGATACGCAGTATTTTGGCCCA	CASTSTSTDTQYF	CASTSTSTDTQYF+TCRBV02-01+TCRBJ02-03	30	In	VDJ	39	0.0021324992891669035	0.0029114906832298135	TCRBV02-01	TCRBD02-01	TCRBJ02-03*01	TCRBV02	no data	TCRBV02-01	no data	unknown	01,03	TCRBD02	no data	TCRBD02-01	no data	unknown	01,02	TCRBJ02	no data	TCRBJ02-03	no data	01	no data	TCRB
CACCTACACGCCCTGCAGCCAGAAGACTCAGCCCTGTATCTCTGCGCCAGCAGCCAAGACCTGACAGAAGAGCAGTACTTCGGGCCG	CASSQDLTEEQYF	CASSQDLTEEQYF+TCRBV04-01+TCRBJ02-07	20	In	VDJ	39	0.0014216661927779358	0.0019409937888198758	TCRBV04-01*01	TCRBD01-01*01	TCRBJ02-07*01	TCRBV04	no data	TCRBV04-01	no data	01	no data	TCRBD01	no data	TCRBD01-01	no data	01	no data	TCRBJ02	no data	TCRBJ02-07	no data	01	no data	TCRB
TCGGCTGCTCCCTCCCAGACATCTGTGTACTTCTGTGCCAGCAGTTCATCCTCCGAGCGGGAGGAAGAGACCCAGTACTTCGGGCCA	CASSSSSEREEETQYF	CASSSSSEREEETQYF+TCRBV06-05+TCRBJ02-05	15	In	VDJ	48	0.0010662496445834517	0.0014557453416149068	TCRBV06-05*01	TCRBD02-01*02	TCRBJ02-05*01	TCRBV06	no data	TCRBV06-05	no data	01	no data	TCRBD02	no data	TCRBD02-01	no data	02	no data	TCRBJ02	no data	TCRBJ02-05	no data	01	no data	TCRB
GAGTCCGCCAGCACCAACCAGACATCTATGTACCTCTGTGCCAGCAGACCAGGAACAGGGAGGAAAAACATTCAGTACTTCGGCGCC	CASRPGTGRKNIQYF	CASRPGTGRKNIQYF+TCRBV28-01+TCRBJ02-04	2	In	VDJ	45	1.4216661927779356E-4	1.9409937888198756E-4	TCRBV28-01*01	unknown	TCRBJ02-04*01	TCRBV28	no data	TCRBV28-01	no data	01	no data	unknown	TCRBD01,TCRBD02	unresolved	TCRBD01-01,TCRBD02-01	unknown	no data	TCRBJ02	no data	TCRBJ02-04	no data	01	no data	TCRB
ACAGTGACCAGTGCCCATCCTGAAGACAGCAGCTTCTACATCTGCAGTGCTAGATCCACCTTAGAGTACGAGCAGTACTTCGGGCCG	CSARSTLEYEQYF	CSARSTLEYEQYF+TCRBV20-X+TCRBJ02-07	2	In	VDJ	39	1.4216661927779356E-4	1.9409937888198756E-4	TCRBV20	TCRBD02-01	TCRBJ02-07*01	TCRBV20	no data	unresolved	TCRBV20-01,TCRBV20-or09_02	unknown	no data	TCRBD02	no data	TCRBD02-01	no data	unknown	01,02	TCRBJ02	no data	TCRBJ02-07	no data	01	no data	TCRB"""

        PathBuilder.remove_old_and_build(path)

        with open(path / "rep1.tsv", "w") as file:
            file.writelines(rep1text)

        with open(path / "rep2.tsv", "w") as file:
            file.writelines(rep2text)

        if add_metadata:
            with open(path / "metadata.csv", "w") as file:
                file.writelines(
                    """filename,chain,subject_id,coeliac status (yes/no)
rep1.tsv,TRA,1234,no
rep2.tsv,TRB,1234a,no"""
                )

    def test_repertoire_import(self):
        path = PathBuilder.remove_old_and_build(EnvironmentSettings.tmp_test_path / "adaptive/")
        self.build_dummy_dataset(path, True)

        params = DefaultParamsLoader.load(EnvironmentSettings.default_params_path / "datasets/", "ImmunoSEQRearrangement")
        params["is_repertoire"] = True
        params["result_path"] = path
        params['import_empty_nt_sequences'] = False
        params['import_empty_aa_sequences'] = True
        params["metadata_file"] = path / "metadata.csv"
        params["path"] = path
        params["import_productive"] = True
        params["import_with_stop_codon"] = True
        params["import_out_of_frame"] = True
        params["number_of_processes"] = 1

        dataset_name = "adaptive_dataset_reps"

        dataset = ImmunoSEQRearrangementImport(params, dataset_name).import_dataset()

        self.assertEqual(dataset.repertoires[0].sequences(RegionType.IMGT_CDR3)[1].vj_in_frame, 'T')

        self.assertListEqual(list(dataset.repertoires[0].data.duplicate_count), [10, 1772, 1763, -1, 566, 506, 398, 394, 363, 363])
        self.assertListEqual(dataset.repertoires[0].data.locus.tolist(), [Chain.BETA.value for _ in range(10)])

        self.assertEqual(2, dataset.get_example_count())
        for index, rep in enumerate(dataset.get_data()):
            if index == 0:
                self.assertEqual("1234", rep.metadata["subject_id"])
                self.assertEqual(10, len(rep.sequences()))
                self.assertEqual(10, rep.sequences()[0].duplicate_count)
                self.assertEqual("TRBV29-1*01", rep.sequences()[0].v_call)
            else:
                self.assertEqual("1234a", rep.metadata["subject_id"])
                self.assertEqual(11, len(rep.sequences()))
                self.assertEqual(2, rep.sequences()[-1].duplicate_count)

        self.assertTrue(dataset.dataset_file.is_file())

        shutil.rmtree(path)

    def test_sequence_import(self):
        path = EnvironmentSettings.tmp_test_path / "adaptive_seq"
        self.build_dummy_dataset(path, False)

        params = DefaultParamsLoader.load(EnvironmentSettings.default_params_path / "datasets/", "ImmunoSEQRearrangement")
        params["is_repertoire"] = False
        params["paired"] = False
        params["result_path"] = path
        params["path"] = path
        params["import_productive"] = True
        params["import_with_stop_codon"] = True
        params["import_out_of_frame"] = True
        params["import_empty_nt_sequences"] = False
        params["import_empty_aa_sequences"] = True

        dataset_name = "adaptive_dataset_seqs"

        dataset = ImmunoSEQRearrangementImport(params, dataset_name).import_dataset()

        self.assertEqual(21, dataset.get_example_count())

        seqs = [sequence for sequence in dataset.get_data()]
        self.assertTrue(seqs[0].sequence_aa in ["ASSLPGTNTGELF", "SVEESYEQY"])  # OSX/windows
        self.assertEqual('T', seqs[0].vj_in_frame)
        self.assertTrue(seqs[0].v_call in ['TRBV7-9*01', 'TRBV29-1*01'])  # OSX/windows
<<<<<<< HEAD
        print(seqs[0].j_call)
        self.assertTrue(seqs[0].j_call in ['TRBJ2-2*01', 'TRBJ2-7*01'])  # OSX/windows
=======
        self.assertTrue(seqs[0].j_call in ['TRBJ2-2*01', 'TRBJ2-7'])  # OSX/windows
>>>>>>> 6251a118

        self.assertTrue(dataset.dataset_file.is_file())

        shutil.rmtree(path)

    def test_alternative_repertoire_import(self):
        path = EnvironmentSettings.tmp_test_path / "immunoseq_alternative"

        rep1text = """sample_name	productive_frequency	templates	amino_acid	rearrangement	v_resolved	d_resolved	j_resolved
LivMet_45	0.014838454958215437	451	CASSLLGLGSEQYF	CTGCTGTCGGCTGCTCCCTCCCAGACATCTGTGTACTTCTGTGCCAGCAGTTTACTCGGGTTAGGGAGCGAGCAGTACTTCGGGCCG	TCRBV06	TCRBD02-01*02	TCRBJ02-07*01
LivMet_45	0.0106928999144568	325	CASSPGQGEGYEQYF	CACGCCCTGCAGCCAGAAGACTCAGCCCTGTATCTCTGCGCCAGCAGCCCGGGACAGGGGGAGGGCTACGAGCAGTACTTCGGGCCG	TCRBV04-01*01	TCRBD01-01*01	TCRBJ02-07*01
LivMet_45	0.0074356780943607296	226	CASSAGETQYF	ACTCTGACGATCCAGCGCACAGAGCAGCGGGACTCGGCCATGTATCGCTGTGCCAGCAGCGCAGGCGAGACCCAGTACTTCGGGCCA	TCRBV07-06*01	TCRBD01-01*01	TCRBJ02-05*01
LivMet_45	0.0072053694808185825	219	CASSGTGEKGEQYF	ATCCGGTCCACAAAGCTGGAGGACTCAGCCATGTACTTCTGTGCCAGCAGTGGGACAGGGGAGAAGGGCGAGCAGTACTTCGGGCCG	TCRBV02-01*01	TCRBD01-01*01	TCRBJ02-07*01
"""
        PathBuilder.remove_old_and_build(path)

        with open(path / "rep1.tsv", "w") as file:
            file.writelines(rep1text)

        with open(path / "metadata.csv", "w") as file:
            file.writelines(
                """filename,chain,subject_id
rep1.tsv,TRB,1234a""")

        params = DefaultParamsLoader.load(EnvironmentSettings.default_params_path / "datasets/", "ImmunoSEQRearrangement")
        params["is_repertoire"] = True
        params["result_path"] = path
        params["metadata_file"] = path / "metadata.csv"
        params["path"] = path

        dataset = ImmunoSEQRearrangementImport(params, "alternative").import_dataset()

        self.assertEqual(1, dataset.get_example_count())

        shutil.rmtree(path)<|MERGE_RESOLUTION|>--- conflicted
+++ resolved
@@ -126,12 +126,7 @@
         self.assertTrue(seqs[0].sequence_aa in ["ASSLPGTNTGELF", "SVEESYEQY"])  # OSX/windows
         self.assertEqual('T', seqs[0].vj_in_frame)
         self.assertTrue(seqs[0].v_call in ['TRBV7-9*01', 'TRBV29-1*01'])  # OSX/windows
-<<<<<<< HEAD
-        print(seqs[0].j_call)
-        self.assertTrue(seqs[0].j_call in ['TRBJ2-2*01', 'TRBJ2-7*01'])  # OSX/windows
-=======
         self.assertTrue(seqs[0].j_call in ['TRBJ2-2*01', 'TRBJ2-7'])  # OSX/windows
->>>>>>> 6251a118
 
         self.assertTrue(dataset.dataset_file.is_file())
 

import logging
import os
import random as rn
import shutil
from pathlib import Path
from unittest import TestCase

import pandas as pd
import torch.cuda

from immuneML.caching.CacheType import CacheType
from immuneML.data_model.EncodedData import EncodedData
from immuneML.dsl.DefaultParamsLoader import DefaultParamsLoader
from immuneML.environment.Constants import Constants
from immuneML.environment.EnvironmentSettings import EnvironmentSettings
from immuneML.environment.Label import Label
from immuneML.util.PathBuilder import PathBuilder


class TestDeepRC(TestCase):

    def setUp(self) -> None:
        os.environ[Constants.CACHE_TYPE] = CacheType.TEST.name

    def get_random_sequence(self, alphabet="ACDEFGHIKLMNPQRSTVWY"):
        return "".join([rn.choice(alphabet) for i in range(rn.choice(range(15, 30)))])

    def make_encoded_data(self, path: Path):
        metadata_filepath = path / f"metadata.csv"

        rep_ids = [f"REP{i}" for i in range(10)]
        status_label = [chr((i % 2) + 65) for i in range(10)]  # List of alternating strings "A" "B"

        metadata = pd.DataFrame({"ID": rep_ids, "status": status_label})
        metadata.to_csv(sep=",", index=False, path_or_buf=metadata_filepath)

        for rep_id in rep_ids:
            repertoire_seqs = [self.get_random_sequence() for i in range(100)]

            repertoire_data = pd.DataFrame({"amino_acid": repertoire_seqs,
                                            "templates": [rn.choice(range(1, 1000)) for i in range(100)]})

            repertoire_data.to_csv(sep="\t", index=False, path_or_buf=path / f"{rep_id}.tsv")

        return EncodedData(examples=None, labels={"status": status_label},
                           example_ids=rep_ids, encoding="DeepRCEncoder",
                           info={"metadata_filepath": metadata_filepath,
                                 "max_sequence_length": 30})

    def dummy_training_function(self, *args, **kwargs):
        """The training function (DeepRC.training_function) only works on GPU.
        To test the rest of the DeepRC class without errors, it is replaced with this dummy function."""
        pass

    def internal_deep_RC_test(self):
<<<<<<< HEAD
        from immuneML.ml_methods.DeepRC import DeepRC
=======
        from immuneML.ml_methods.classifiers.DeepRC import DeepRC
>>>>>>> 01b1c255
        from deeprc.architectures import DeepRC as DeepRCInternal

        logging.warning("DeepRC test is temporarily excluded")
        path = PathBuilder.remove_old_and_build(EnvironmentSettings.tmp_test_path / "deeprc_classifier")
        data_path = path / "encoded_data"
        result_path = path / "result"
        PathBuilder.build(data_path)
        PathBuilder.build(result_path)

        encoded_data = self.make_encoded_data(data_path)
        y = {"status": encoded_data.labels["status"]}

        params = DefaultParamsLoader.load("ml_methods/", "DeepRC")
        params['pytorch_device_name'] = 'cuda:1'
        params['n_torch_threads'] = 1
        params['n_workers'] = 1
        params['n_updates'] = 5

        classifier = DeepRC(**params)

        classifier.result_path = path

        train_indices, val_indices = classifier._get_train_val_indices(10, y['status'])
        self.assertEqual(len(train_indices) + len(val_indices), 10)
        self.assertEqual(set(list(train_indices) + list(val_indices)), set(range(10)))

        if torch.cuda.is_available():
            # test if 'fit' function saves models
            classifier.fit(encoded_data, Label("status", values=["A", "B"]))

            self.assertIsInstance(classifier.model, DeepRCInternal)

            # Test storing and loading of models
            classifier.store(result_path, feature_names=None)
            second_classifier = DeepRC(**params)
            second_classifier.load(result_path)

            self.assertIsInstance(second_classifier.model, DeepRCInternal)

        shutil.rmtree(path)

        # test get package info
        params = DefaultParamsLoader.load("ml_methods/", "DeepRC")
        classifier = DeepRC(**params)
        classifier.get_package_info()

    def test(self):
<<<<<<< HEAD
        self.internal_deep_RC_test()
=======
        try:
            import deeprc
            self.internal_deep_RC_test()
        except ImportError as e:
            print("Test ignored since deepRC is not installed.")
>>>>>>> 01b1c255
<|MERGE_RESOLUTION|>--- conflicted
+++ resolved
@@ -53,11 +53,7 @@
         pass
 
     def internal_deep_RC_test(self):
-<<<<<<< HEAD
-        from immuneML.ml_methods.DeepRC import DeepRC
-=======
         from immuneML.ml_methods.classifiers.DeepRC import DeepRC
->>>>>>> 01b1c255
         from deeprc.architectures import DeepRC as DeepRCInternal
 
         logging.warning("DeepRC test is temporarily excluded")
@@ -105,12 +101,8 @@
         classifier.get_package_info()
 
     def test(self):
-<<<<<<< HEAD
-        self.internal_deep_RC_test()
-=======
         try:
             import deeprc
             self.internal_deep_RC_test()
         except ImportError as e:
-            print("Test ignored since deepRC is not installed.")
->>>>>>> 01b1c255
+            print("Test ignored since deepRC is not installed.")
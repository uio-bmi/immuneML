import os
import pickle
import shutil
from unittest import TestCase

from source.data_model.dataset.ReceptorDataset import ReceptorDataset
from source.data_model.dataset.RepertoireDataset import RepertoireDataset
from source.data_model.receptor.receptor_sequence.Chain import Chain
from source.data_model.repertoire.Repertoire import Repertoire
from source.environment.EnvironmentSettings import EnvironmentSettings
from source.reports.ReportResult import ReportResult
from source.reports.data_reports.CytoscapeNetworkExporter import CytoscapeNetworkExporter
from source.util.PathBuilder import PathBuilder


class TestCytoscapeNetworkExporter(TestCase):
    def _create_dummy_data(self, path, dataset_type):
        PathBuilder.build(path)
        dataset = None

        test_repertoire = Repertoire.build(sequence_aas=["DUPDUP", "AILUDGYF", "DFJKHJ", "DIUYUAG", "CTGTCGH"],
                                           v_genes=["V1-1" for i in range(5)],
                                           j_genes=["J1-1" for i in range(5)],
                                           chains=[Chain.ALPHA, Chain.BETA, Chain.BETA, Chain.ALPHA, Chain.BETA],
                                           custom_lists={"custom_1": [f"CUST-{i}" for i in range(5)],
                                                         "custom_2": [f"CUST-A" for i in range(3)] + [f"CUST-B" for i in range(2)]},
                                           cell_ids=[1, 1, 1, 2, 2],
                                           path=path)

        if dataset_type == "receptor":
            receptordataset_filename = path / "receptors.pkl"
            with open(receptordataset_filename, "wb") as file:
                pickle.dump(test_repertoire.receptors, file)

            dataset = ReceptorDataset(filenames=[receptordataset_filename], identifier="receptor_dataset")

        elif dataset_type == "repertoire":
            test_repertoire.identifier = "repertoire_dataset"
            dataset = RepertoireDataset(repertoires=[test_repertoire])

        return dataset

    def test_receptor_dataset(self):
        path = EnvironmentSettings.root_path / "test/tmp/cytoscape_export/"
        PathBuilder.build(path)

        receptor_dataset = self._create_dummy_data(path / "data", dataset_type="receptor")

        cne = CytoscapeNetworkExporter(receptor_dataset, path, chains=("alpha", "beta"),
                                       drop_duplicates=True, additional_node_attributes=["custom_1"],
                                       additional_edge_attributes=["custom_2"])

        cne._generate()

        with open(path / "receptor_dataset/all_chains.sif") as file:
            self.assertListEqual(file.readlines(), ['*tra*s=DUPDUP*v=V1-1*j=J1-1\tpair\t*trb*s=AILUDGYF*v=V1-1*j=J1-1\n',
                                                    '*tra*s=DUPDUP*v=V1-1*j=J1-1\tpair\t*trb*s=DFJKHJ*v=V1-1*j=J1-1\n',
                                                    '*tra*s=DIUYUAG*v=V1-1*j=J1-1\tpair\t*trb*s=CTGTCGH*v=V1-1*j=J1-1\n'])

        with open(path / "receptor_dataset/shared_chains.sif") as file:
            self.assertListEqual(file.readlines(), ['*tra*s=DUPDUP*v=V1-1*j=J1-1\tpair\t*trb*s=AILUDGYF*v=V1-1*j=J1-1\n',
                                                    '*tra*s=DUPDUP*v=V1-1*j=J1-1\tpair\t*trb*s=DFJKHJ*v=V1-1*j=J1-1\n'])

        with open(path / "receptor_dataset/node_metadata.tsv") as file:
            self.assertEqual(file.readline(), 'shared_name\tchain\tsequence\tv_subgroup\tv_gene\tj_subgroup\tj_gene\tcustom_1\tn_duplicates\n')
            self.assertListEqual(sorted(file.readlines()),
                                 sorted(['*tra*s=DUPDUP*v=V1-1*j=J1-1\talpha\tDUPDUP\tTRAV1\tTRAV1-1\tTRAJ1\tTRAJ1-1\tCUST-0\t2\n',
                                         '*trb*s=AILUDGYF*v=V1-1*j=J1-1\tbeta\tAILUDGYF\tTRBV1\tTRBV1-1\tTRBJ1\tTRBJ1-1\tCUST-1\t1\n',
                                         '*trb*s=DFJKHJ*v=V1-1*j=J1-1\tbeta\tDFJKHJ\tTRBV1\tTRBV1-1\tTRBJ1\tTRBJ1-1\tCUST-2\t1\n',
                                         '*tra*s=DIUYUAG*v=V1-1*j=J1-1\talpha\tDIUYUAG\tTRAV1\tTRAV1-1\tTRAJ1\tTRAJ1-1\tCUST-3\t1\n',
                                         '*trb*s=CTGTCGH*v=V1-1*j=J1-1\tbeta\tCTGTCGH\tTRBV1\tTRBV1-1\tTRBJ1\tTRBJ1-1\tCUST-4\t1\n']))

        with open(path / "receptor_dataset/edge_metadata.tsv") as file:
            self.assertListEqual(file.readlines(),
                                 ['shared_name\tcustom_2\n',
                                  '*tra*s=DUPDUP*v=V1-1*j=J1-1 (pair) *trb*s=AILUDGYF*v=V1-1*j=J1-1\tCUST-A\n',
                                  '*tra*s=DUPDUP*v=V1-1*j=J1-1 (pair) *trb*s=DFJKHJ*v=V1-1*j=J1-1\tCUST-A\n',
                                  '*tra*s=DIUYUAG*v=V1-1*j=J1-1 (pair) *trb*s=CTGTCGH*v=V1-1*j=J1-1\tCUST-B\n'])

        shutil.rmtree(path)

    def test_repertoire_dataset(self):
        path = EnvironmentSettings.root_path / "test/tmp/cytoscape_export/"
        PathBuilder.build(path)

        repertoire_dataset = self._create_dummy_data(path / "data", dataset_type="repertoire")

        cne = CytoscapeNetworkExporter(repertoire_dataset, path, chains=("alpha", "beta"),
                                       drop_duplicates=True, additional_node_attributes=["custom_1"],
                                       additional_edge_attributes=["custom_2"])

        result = cne._generate()

        self.assertIsInstance(result, ReportResult)
        self.assertTrue(os.path.isfile(result.output_tables[0].path))
        self.assertTrue(os.path.isfile(result.output_tables[1].path))
        self.assertTrue(os.path.isfile(result.output_tables[2].path))
        self.assertTrue(os.path.isfile(result.output_tables[3].path))

<<<<<<< HEAD

        with open(path / "repertoire_dataset/all_chains.sif") as file:
=======
        with open(f"{path}repertoire_dataset/all_chains.sif") as file:
>>>>>>> 62457015
            self.assertListEqual(file.readlines(), ['*tra*s=DUPDUP*v=V1-1*j=J1-1\tpair\t*trb*s=AILUDGYF*v=V1-1*j=J1-1\n',
                                                    '*tra*s=DUPDUP*v=V1-1*j=J1-1\tpair\t*trb*s=DFJKHJ*v=V1-1*j=J1-1\n',
                                                    '*tra*s=DIUYUAG*v=V1-1*j=J1-1\tpair\t*trb*s=CTGTCGH*v=V1-1*j=J1-1\n']
                                 )

        with open(path / "repertoire_dataset/shared_chains.sif") as file:
            self.assertListEqual(file.readlines(), ['*tra*s=DUPDUP*v=V1-1*j=J1-1\tpair\t*trb*s=AILUDGYF*v=V1-1*j=J1-1\n',
                                                    '*tra*s=DUPDUP*v=V1-1*j=J1-1\tpair\t*trb*s=DFJKHJ*v=V1-1*j=J1-1\n'])

        with open(path / "repertoire_dataset/node_metadata.tsv") as file:
            self.assertEqual(file.readline(), 'shared_name\tchain\tsequence\tv_subgroup\tv_gene\tj_subgroup\tj_gene\tcustom_1\tn_duplicates\n')

            self.assertListEqual(sorted(file.readlines()),
                                 sorted(['*tra*s=DUPDUP*v=V1-1*j=J1-1\talpha\tDUPDUP\tTRAV1\tTRAV1-1\tTRAJ1\tTRAJ1-1\tCUST-0\t2\n',
                                         '*trb*s=AILUDGYF*v=V1-1*j=J1-1\tbeta\tAILUDGYF\tTRBV1\tTRBV1-1\tTRBJ1\tTRBJ1-1\tCUST-1\t1\n',
                                         '*trb*s=DFJKHJ*v=V1-1*j=J1-1\tbeta\tDFJKHJ\tTRBV1\tTRBV1-1\tTRBJ1\tTRBJ1-1\tCUST-2\t1\n',
                                         '*tra*s=DIUYUAG*v=V1-1*j=J1-1\talpha\tDIUYUAG\tTRAV1\tTRAV1-1\tTRAJ1\tTRAJ1-1\tCUST-3\t1\n',
                                         '*trb*s=CTGTCGH*v=V1-1*j=J1-1\tbeta\tCTGTCGH\tTRBV1\tTRBV1-1\tTRBJ1\tTRBJ1-1\tCUST-4\t1\n']))

        with open(path / "repertoire_dataset/edge_metadata.tsv") as file:
            self.assertListEqual(file.readlines(),
                                 ['shared_name\tcustom_2\n',
                                  '*tra*s=DUPDUP*v=V1-1*j=J1-1 (pair) *trb*s=AILUDGYF*v=V1-1*j=J1-1\tCUST-A\n',
                                  '*tra*s=DUPDUP*v=V1-1*j=J1-1 (pair) *trb*s=DFJKHJ*v=V1-1*j=J1-1\tCUST-A\n',
                                  '*tra*s=DIUYUAG*v=V1-1*j=J1-1 (pair) *trb*s=CTGTCGH*v=V1-1*j=J1-1\tCUST-B\n'])

        shutil.rmtree(path)<|MERGE_RESOLUTION|>--- conflicted
+++ resolved
@@ -97,12 +97,7 @@
         self.assertTrue(os.path.isfile(result.output_tables[2].path))
         self.assertTrue(os.path.isfile(result.output_tables[3].path))
 
-<<<<<<< HEAD
-
         with open(path / "repertoire_dataset/all_chains.sif") as file:
-=======
-        with open(f"{path}repertoire_dataset/all_chains.sif") as file:
->>>>>>> 62457015
             self.assertListEqual(file.readlines(), ['*tra*s=DUPDUP*v=V1-1*j=J1-1\tpair\t*trb*s=AILUDGYF*v=V1-1*j=J1-1\n',
                                                     '*tra*s=DUPDUP*v=V1-1*j=J1-1\tpair\t*trb*s=DFJKHJ*v=V1-1*j=J1-1\n',
                                                     '*tra*s=DIUYUAG*v=V1-1*j=J1-1\tpair\t*trb*s=CTGTCGH*v=V1-1*j=J1-1\n']

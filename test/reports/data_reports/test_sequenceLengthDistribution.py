--- conflicted
+++ resolved
@@ -20,12 +20,7 @@
         os.environ[Constants.CACHE_TYPE] = CacheType.TEST.name
 
     def test_get_normalized_sequence_lengths(self):
-<<<<<<< HEAD
-        path = EnvironmentSettings.tmp_test_path / "datareports/"
-        PathBuilder.remove_old_and_build(path)
-=======
         path = PathBuilder.remove_old_and_build(EnvironmentSettings.tmp_test_path / "seq_len_rep")
->>>>>>> 0991c639
 
         rep1 = Repertoire.build_from_sequence_objects(sequence_objects=[ReceptorSequence(amino_acid_sequence="AAA", identifier="1"),
                                                                         ReceptorSequence(amino_acid_sequence="AAAA", identifier="2"),

import os
import random
import shutil
from unittest import TestCase

from source.encodings.filtered_sequence_encoding.SequenceAbundanceEncoder import SequenceAbundanceEncoder
from source.environment.EnvironmentSettings import EnvironmentSettings
from source.environment.Label import Label
from source.environment.LabelConfiguration import LabelConfiguration
from source.environment.Metric import Metric
from source.hyperparameter_optimization.HPSetting import HPSetting
from source.hyperparameter_optimization.config.SplitConfig import SplitConfig
from source.hyperparameter_optimization.config.SplitType import SplitType
from source.hyperparameter_optimization.states.HPAssessmentState import HPAssessmentState
from source.hyperparameter_optimization.states.HPItem import HPItem
from source.hyperparameter_optimization.states.HPLabelState import HPLabelState
from source.hyperparameter_optimization.states.HPSelectionState import HPSelectionState
from source.hyperparameter_optimization.states.TrainMLModelState import TrainMLModelState
from source.hyperparameter_optimization.strategy.GridSearch import GridSearch
from source.ml_methods.ProbabilisticBinaryClassifier import ProbabilisticBinaryClassifier
from source.reports.ReportResult import ReportResult
from source.reports.train_ml_model_reports.CVFeaturePerformance import CVFeaturePerformance


class TestCVFeaturePerformance(TestCase):
    def test_generate(self):
<<<<<<< HEAD

        path = EnvironmentSettings.tmp_test_path / "cv_feature_performance/"
=======
        path = EnvironmentSettings.tmp_test_path + "cv_feature_performance/"
>>>>>>> 62457015

        state = TrainMLModelState(assessment=SplitConfig(split_count=5, split_strategy=SplitType.K_FOLD),
                                  selection=SplitConfig(split_count=10, split_strategy=SplitType.K_FOLD),
                                  optimization_metric=Metric.ACCURACY,
                                  label_configuration=LabelConfiguration(labels=[Label(name="CMV", values=[True, False])]),
                                  hp_settings=[HPSetting(encoder_params={"p_value_threshold": 0.001}, encoder_name="e1",
                                                         encoder=SequenceAbundanceEncoder([], 0, 0, 0), preproc_sequence=[], ml_method_name="ml1",
                                                         ml_method=ProbabilisticBinaryClassifier(10, 0.1), ml_params={}),
                                               HPSetting(encoder_params={"p_value_threshold": 0.01}, encoder_name="e2",
                                                         encoder=SequenceAbundanceEncoder([], 0, 0, 0), preproc_sequence=[], ml_method_name="ml1",
                                                         ml_method=ProbabilisticBinaryClassifier(10, 0.1), ml_params={}),
                                               HPSetting(encoder_params={"p_value_threshold": 0.01},
                                                         encoder=SequenceAbundanceEncoder([], 0, 0, 0), preproc_sequence=[],
                                                         ml_method=ProbabilisticBinaryClassifier(10, 0.01), ml_params={})
                                               ], dataset=None, hp_strategy=None, metrics=None)

        report = CVFeaturePerformance("p_value_threshold", state, path, is_feature_axis_categorical=True, name="report1")
        with self.assertWarns(RuntimeWarning):
            report.generate_report()

        state.hp_settings = state.hp_settings[:2]

        state.assessment_states = [HPAssessmentState(i, None, None, None, state.label_configuration) for i in range(state.assessment.split_count)]
        for assessment_state in state.assessment_states:
            assessment_state.label_states["CMV"] = HPLabelState("CMV", [])
            assessment_state.label_states["CMV"].assessment_items = {
                setting.get_key(): HPItem(performance={'accuracy': random.uniform(0.5, 1)}, hp_setting=setting)
                for setting in state.hp_settings}
            assessment_state.label_states["CMV"].selection_state = HPSelectionState([], [], "", GridSearch(state.hp_settings))
            assessment_state.label_states["CMV"].selection_state.hp_items = {
                str(setting): [HPItem(performance={'accuracy': random.uniform(0.5, 1)}, hp_setting=setting) for _ in
                               range(state.selection.split_count)]
                for setting in state.hp_settings}

        report.state = state

        report_result = report.generate_report()

        self.assertTrue(isinstance(report_result, ReportResult))
        self.assertEqual(2, len(report_result.output_tables))
        self.assertEqual(1, len(report_result.output_figures))
        self.assertTrue(os.path.isfile(report_result.output_figures[0].path))
        self.assertTrue(os.path.isfile(report_result.output_tables[0].path))
        self.assertTrue(os.path.isfile(report_result.output_tables[1].path))

        shutil.rmtree(path)<|MERGE_RESOLUTION|>--- conflicted
+++ resolved
@@ -24,12 +24,7 @@
 
 class TestCVFeaturePerformance(TestCase):
     def test_generate(self):
-<<<<<<< HEAD
-
         path = EnvironmentSettings.tmp_test_path / "cv_feature_performance/"
-=======
-        path = EnvironmentSettings.tmp_test_path + "cv_feature_performance/"
->>>>>>> 62457015
 
         state = TrainMLModelState(assessment=SplitConfig(split_count=5, split_strategy=SplitType.K_FOLD),
                                   selection=SplitConfig(split_count=10, split_strategy=SplitType.K_FOLD),

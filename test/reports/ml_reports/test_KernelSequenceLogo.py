import os
import shutil
from unittest import TestCase

from source.caching.CacheType import CacheType
from source.encodings.EncoderParams import EncoderParams
from source.encodings.onehot.OneHotReceptorEncoder import OneHotReceptorEncoder
from source.environment.Constants import Constants
from source.environment.EnvironmentSettings import EnvironmentSettings
from source.environment.Label import Label
from source.environment.LabelConfiguration import LabelConfiguration
from source.ml_methods.ReceptorCNN import ReceptorCNN
from source.reports.ml_reports.KernelSequenceLogo import KernelSequenceLogo
from source.simulation.dataset_generation.RandomDatasetGenerator import RandomDatasetGenerator
from source.util.PathBuilder import PathBuilder


class TestKernelSequenceLogo(TestCase):

    def setUp(self) -> None:
        os.environ[Constants.CACHE_TYPE] = CacheType.TEST.name

    def test_generate(self):
        path = PathBuilder.build(EnvironmentSettings.tmp_test_path / "kernel_sequence_logo/")
        dataset = RandomDatasetGenerator.generate_receptor_dataset(receptor_count=500, chain_1_length_probabilities={4: 1},
                                                                   chain_2_length_probabilities={4: 1},
                                                                   labels={"CMV": {True: 0.5, False: 0.5}}, path=path / "dataset")
        enc_dataset = OneHotReceptorEncoder(True, 1, False, "enc1").encode(dataset, EncoderParams(path / "result",
                                                                                                  LabelConfiguration([Label("CMV", [True, False])])))
        cnn = ReceptorCNN(kernel_count=2, kernel_size=[3], positional_channels=3, sequence_type="amino_acid", device="cpu",
                          number_of_threads=4, random_seed=1, learning_rate=0.01, iteration_count=10, l1_weight_decay=0.1, evaluate_at=5,
                          batch_size=100, training_percentage=0.8, l2_weight_decay=0.0)
        cnn.fit(enc_dataset.encoded_data, "CMV")

<<<<<<< HEAD
        report = KernelSequenceLogo(method=cnn, result_path=path / "logos/")
        report.generate()
=======
        report = KernelSequenceLogo(method=cnn, result_path=path + "logos/")
        report.generate_report()
>>>>>>> 62457015

        self.assertTrue(os.path.isfile(path / "logos/alpha_kernel_3_1.png"))
        self.assertTrue(os.path.isfile(path / "logos/alpha_kernel_3_2.png"))
        self.assertTrue(os.path.isfile(path / "logos/beta_kernel_3_1.png"))
        self.assertTrue(os.path.isfile(path / "logos/beta_kernel_3_2.png"))
        self.assertTrue(os.path.isfile(path / "logos/alpha_kernel_3_1.csv"))
        self.assertTrue(os.path.isfile(path / "logos/alpha_kernel_3_2.csv"))
        self.assertTrue(os.path.isfile(path / "logos/beta_kernel_3_1.csv"))
        self.assertTrue(os.path.isfile(path / "logos/beta_kernel_3_2.csv"))
        self.assertTrue(os.path.isfile(path / "logos/fully_connected_layer_weights.csv"))
        self.assertTrue(os.path.isfile(path / "logos/fully_connected_layer_weights.html"))

        shutil.rmtree(path)<|MERGE_RESOLUTION|>--- conflicted
+++ resolved
@@ -32,13 +32,8 @@
                           batch_size=100, training_percentage=0.8, l2_weight_decay=0.0)
         cnn.fit(enc_dataset.encoded_data, "CMV")
 
-<<<<<<< HEAD
         report = KernelSequenceLogo(method=cnn, result_path=path / "logos/")
-        report.generate()
-=======
-        report = KernelSequenceLogo(method=cnn, result_path=path + "logos/")
         report.generate_report()
->>>>>>> 62457015
 
         self.assertTrue(os.path.isfile(path / "logos/alpha_kernel_3_1.png"))
         self.assertTrue(os.path.isfile(path / "logos/alpha_kernel_3_2.png"))

--- conflicted
+++ resolved
@@ -58,11 +58,7 @@
                 "ml_methods": {
                     "knn": {
                         "KNN": {
-<<<<<<< HEAD
-                            "n_neighbors":1
-=======
                             "n_neighbors": 1
->>>>>>> 426cfe93
                         }
                     }
                 },

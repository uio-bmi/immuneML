--- conflicted
+++ resolved
@@ -20,16 +20,10 @@
     author="immuneML Team",
     author_email="milenpa@student.matnat.uio.no",
     url="https://github.com/uio-bmi/immuneML",
-<<<<<<< HEAD
-    install_requires=["numpy>=1.18.5,<=1.23.5", "pytest>=4", "pandas>=1,<=1.5.3", "PyYAML>=5.3", "scikit-learn>=0.23", "gensim>=3.8,<4", "matplotlib>=3.1",
-                      "editdistance==0.5.3", "regex", "tzlocal", "airr>=1,<1.4", "fishersapi", "pystache", "torch>=1.5.1", "dill>=0.3",
-                      "tensorboard>=1.14.0", "plotly>=4", "logomaker>=0.8",  "matplotlib-venn>=0.11", "scipy", "Cython"],
-=======
-    install_requires=["numpy>=1.18.5,<=1.23.5", "pytest>=4", "pandas>=1,<=1.5.3", "PyYAML>=5.3", "scikit-learn>=0.23",
+    install_requires=["numpy", "pytest>=4", "pandas>=1,<=1.5.3", "PyYAML>=5.3", "scikit-learn>=0.23",
                       "gensim>=3.8", "matplotlib>=3.1", "editdistance", "regex", "tzlocal", "airr>=1,<1.4",
                       "fishersapi", "pystache", "torch>=1.5.1", "dill>=0.3", "plotly>=4", "logomaker>=0.8",
                       "matplotlib-venn>=0.11", "scipy"],
->>>>>>> a9fb5cf2
     extras_require={
         "TCRdist": ["parasail==1.2", "tcrdist3>=0.1.6"]
     },

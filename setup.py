--- conflicted
+++ resolved
@@ -31,21 +31,11 @@
     python_requires='>=3.7',
     packages=find_packages(exclude=["test", "test.*", "performance_tests", "performance_tests.*"]),
     package_data={
-<<<<<<< HEAD
         'source': [str(Path('IO/dataset_import/conversion/*.csv')),
                    str(Path("presentation/html/templates/*.html")),
                    str(Path("presentation/html/templates/css/*.css")),
-                   str(Path("visualization/*.R")),
-                   str(Path("visualization/*.r")),
                    str(Path('encodings/atchley_kmer_encoding/*.csv'))] +
                   [str(Path("config/default_params/") / dir.name / "*.yaml") for dir in Path("./source/config/default_params/").glob("*")],
-        'datasets': [str(p.relative_to("datasets")) for pattern in ["**/*.tsv", "**/*.csv"] for p in Path("datasets").glob(pattern)]
-=======
-        'source': ['IO/dataset_import/conversion/*.csv', "presentation/html/templates/*.html", "presentation/html/templates/css/*.css",
-                   "visualization/*.R", "visualization/*.r", 'encodings/atchley_kmer_encoding/*.csv'] +
-                  [f"config/default_params/{dir_name.split('/')[-1]}/*.yaml" for dir_name in
-                   glob.glob("./source/config/default_params/*")]
->>>>>>> b5fb7cf9
     },
     entry_points={
         'console_scripts': [

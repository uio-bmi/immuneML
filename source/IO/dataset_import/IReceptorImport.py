import zipfile
import airr
import json
import shutil
import copy
import pandas as pd
from pathlib import Path

from scripts.specification_util import update_docs_per_mapping
from source.IO.dataset_import.AIRRImport import AIRRImport
from source.IO.dataset_import.DataImport import DataImport
from source.data_model.dataset.Dataset import Dataset
from source.data_model.dataset.RepertoireDataset import RepertoireDataset
from source.data_model.receptor.RegionType import RegionType
from source.data_model.repertoire.Repertoire import Repertoire
from source.util.ImportHelper import ImportHelper
from source.util.PathBuilder import PathBuilder


class IReceptorImport(DataImport):
    """
    Imports AIRR datasets retrieved through the `iReceptor Gateway <https://gateway.ireceptor.org/home>`_ into a Repertoire-, Sequence- or ReceptorDataset.
    The differences between this importer and the :ref:`AIRR` importer are:

    * This importer takes in a list of .zip files, which must contain one or more AIRR tsv files, and for each AIRR file, a corresponding metadata json file must be present.
    * This importer does not require a metadata csv file for RepertoireDataset import, it is generated automatically from the metadata json files.

    RepertoireDatasets should be used when making predictions per repertoire, such as predicting a disease state.
    SequenceDatasets or ReceptorDatasets should be used when predicting values for unpaired (single-chain) and paired
    immune receptors respectively, like antigen specificity.

    AIRR rearrangement schema can be found here: https://docs.airr-community.org/en/stable/datarep/rearrangements.html

    When importing a ReceptorDataset, the AIRR field cell_id is used to determine the chain pairs.


    Arguments:

        path (str): This is the path to a directory **with .zip files** retrieved from the iReceptor Gateway. These .zip
        files should include AIRR files (with .tsv extension) and corresponding metadata.json files with matching names (e.g., for my_dataset.tsv
        the corresponding metadata file is called my_dataset-metadata.json). The zip files must use the .zip extension.

        is_repertoire (bool): If True, this imports a RepertoireDataset. If False, it imports a SequenceDataset or
        ReceptorDataset. By default, is_repertoire is set to True.

        paired (str): Required for Sequence- or ReceptorDatasets. This parameter determines whether to import a
        SequenceDataset (paired = False) or a ReceptorDataset (paired = True).
        In a ReceptorDataset, two sequences with chain types specified by receptor_chains are paired together
        based on the identifier given in the AIRR column named 'cell_id'.

        import_productive (bool): Whether productive sequences (with value 'T' in column productive) should be included
        in the imported sequences. By default, import_productive is True.

        import_with_stop_codon (bool): Whether sequences with stop codons (with value 'T' in column stop_codon) should
        be included in the imported sequences. This only applies if column stop_codon is present. By default,
        import_with_stop_codon is False.

        import_out_of_frame (bool): Whether out of frame sequences (with value 'F' in column vj_in_frame) should
        be included in the imported sequences. This only applies if column vj_in_frame is present. By default,
        import_out_of_frame is False.

        import_illegal_characters (bool): Whether to import sequences that contain illegal characters, i.e., characters
        that do not appear in the sequence alphabet (amino acids including stop codon '*', or nucleotides). When set to false, filtering is only
        applied to the sequence type of interest (when running immuneML in amino acid mode, only entries with illegal
        characters in the amino acid sequence are removed). By default import_illegal_characters is False.

        import_empty_nt_sequences (bool): imports sequences which have an empty nucleotide sequence field; can be True or False.
        By default, import_empty_nt_sequences is set to True.

        import_empty_aa_sequences (bool): imports sequences which have an empty amino acid sequence field; can be True or False; for analysis on
        amino acid sequences, this parameter should be False (import only non-empty amino acid sequences). By default, import_empty_aa_sequences is set to False.

        region_type (str): Which part of the sequence to import. By default, this value is set to IMGT_CDR3. This means the
        first and last amino acids are removed from the CDR3 sequence, as AIRR uses the IMGT junction. Specifying
        any other value will result in importing the sequences as they are.
        Valid values for region_type are the names of the :py:obj:`~source.data_model.receptor.RegionType.RegionType` enum.

        column_mapping (dict): A mapping from AIRR column names to immuneML's internal data representation.
        For AIRR, this is by default set to:

        .. indent with spaces
        .. code-block:: yaml

                junction: sequences
                junction_aa: sequence_aas
                v_call: v_alleles
                j_call: j_alleles
                locus: chains
                duplicate_count: counts
                sequence_id: sequence_identifiers

        A custom column mapping can be specified here if necessary (for example; adding additional data fields if
        they are present in the AIRR file, or using alternative column names).
        Valid immuneML fields that can be specified here are defined by Repertoire.FIELDS

        metadata_column_mapping (dict): Specifies metadata for Sequence- and ReceptorDatasets. This should specify a mapping similar
        to column_mapping where keys are AIRR column names and values are the names that are internally used in immuneML
        as metadata fields. These metadata fields can be used as prediction labels for Sequence- and ReceptorDatasets.
        For AIRR format, there is no default metadata_column_mapping.
        When importing a RepertoireDataset, the metadata is automatically extracted from the metadata json files.

        separator (str): Column separator, for AIRR this is by default "\\t".


    YAML specification:

    .. indent with spaces
    .. code-block:: yaml

        my_airr_dataset:
            format: IReceptor
            params:
                path: path/to/zipfiles/
                is_repertoire: True # whether to import a RepertoireDataset
                metadata_column_mapping: # metadata column mapping AIRR: immuneML for Sequence- or ReceptorDatasetDataset
                    airr_column_name1: metadata_label1
                    airr_column_name2: metadata_label2
                import_productive: True # whether to include productive sequences in the dataset
                import_with_stop_codon: False # whether to include sequences with stop codon in the dataset
                import_out_of_frame: False # whether to include out of frame sequences in the dataset
                import_illegal_characters: False # remove sequences with illegal characters for the sequence_type being used
                import_empty_nt_sequences: True # keep sequences even if the `sequences` column is empty (provided that other fields are as specified here)
                import_empty_aa_sequences: False # remove all sequences with empty `sequence_aas` column
                # Optional fields with AIRR-specific defaults, only change when different behavior is required:
                separator: "\\t" # column separator
                region_type: IMGT_CDR3 # what part of the sequence to import
                column_mapping: # column mapping AIRR: immuneML
                    junction: sequences
                    junction_aa: sequence_aas
                    v_call: v_alleles
                    j_call: j_alleles
                    locus: chains
                    duplicate_count: counts
                    sequence_id: sequence_identifiers
    """
    REPERTOIRES_FOLDER = "repertoires/"

    @staticmethod
    def import_dataset(params: dict, dataset_name: str) -> Dataset:
        if params["is_repertoire"]:
            dataset = IReceptorImport.import_repertoire_dataset(params, dataset_name)
        else:
            dataset = IReceptorImport.import_sequence_dataset(params, dataset_name)

        return dataset

    @staticmethod
    def import_repertoire_dataset(params: dict, dataset_name: str) -> RepertoireDataset:
        base_result_path = params['result_path'] / "tmp_airr"
        metadata_file_path = base_result_path / "metadata.csv"

        IReceptorImport._create_airr_repertoiredataset(params['path'], base_result_path, metadata_file_path)

        airr_params = copy.deepcopy(params)
        airr_params["path"] = base_result_path
        airr_params["metadata_file"] = metadata_file_path

        dataset = ImportHelper.import_dataset(AIRRImport, airr_params, dataset_name)

        shutil.rmtree(base_result_path)

        return dataset

    @staticmethod
    def import_sequence_dataset(params: dict, dataset_name: str) -> RepertoireDataset:
        base_result_path = params['result_path'] / "tmp_airr"

        unzipped_path = base_result_path / "tmp_unzipped"
        IReceptorImport._unzip_files(params['path'], unzipped_path, unzip_metadata=False)

        airr_params = copy.deepcopy(params)
        airr_params["path"] = unzipped_path

        dataset = ImportHelper.import_dataset(AIRRImport, airr_params, dataset_name)

        shutil.rmtree(unzipped_path)

        return dataset

    @staticmethod
    def _create_airr_repertoiredataset(input_zips_path: Path, base_result_path: Path, metadata_file_path: Path):
        unzipped_path = base_result_path / "tmp_unzipped/"
        PathBuilder.build(base_result_path / IReceptorImport.REPERTOIRES_FOLDER)

        IReceptorImport._unzip_files(input_zips_path, unzipped_path)

        all_metadata_dfs = []

        for airr_filename in unzipped_path.glob("*.tsv"):
            metadata_filename = unzipped_path / f"{airr_filename.stem}-metadata.json"

            sub_metadata_df = IReceptorImport._create_metadata_df(metadata_filename)
            files_written = IReceptorImport._split_airr_files(airr_filename, sub_metadata_df, base_result_path)
            sub_metadata_df = sub_metadata_df[files_written]

            all_metadata_dfs.append(sub_metadata_df)

        metadata_df = pd.concat(all_metadata_dfs, join="outer", ignore_index=True)
        metadata_df.fillna("NA", inplace=True)
        metadata_df.to_csv(metadata_file_path, index=False)

        shutil.rmtree(unzipped_path)


    @staticmethod
    def _unzip_files(path: Path, unzipped_path: Path, unzip_metadata=True) -> Dataset:
        for zip_filename in path.glob("*.zip"):
            with zipfile.ZipFile(zip_filename, "r") as zip_object:
                for file in zip_object.filelist:
<<<<<<< HEAD
                    file.filename = f"{zip_filename.stem}_{file.filename}"
                    if not file.filename.endswith("info.txt"):
                        if unzip_metadata or not file.filename.endswith("-metadata.json"):
                            zip_object.extract(file, path=unzipped_path)
=======
                    file.filename = f"{Path(zip_filename).stem}_{file.filename}"
                    if file.filename.endswith(".tsv") or (file.filename.endswith("-metadata.json") and unzip_metadata):
                        zip_object.extract(file, path=unzipped_path)

    @staticmethod
    def _safe_get_field(dict, nested_fields):
        try:
            result = dict
            for field_name in nested_fields:
                result = result[field_name]
        except KeyError:
            result = None

        return result
>>>>>>> 62457015

    @staticmethod
    def _get_metadata_row(repertoire, sample, data_processing):
        repertoire_id = repertoire['repertoire_id']
        sample_processing_id = sample['sample_processing_id']
        data_processing_id = data_processing['data_processing_id']
        filename = f"{IReceptorImport.REPERTOIRES_FOLDER}{repertoire_id}_{sample_processing_id}_{data_processing_id}.tsv".replace(" ", "-")
        subject_id = repertoire["subject"]["subject_id"]

        study_id = IReceptorImport._safe_get_field(repertoire, ["study", "study_id"])
        species_label = IReceptorImport._safe_get_field(repertoire, ["subject", "species", "label"])
        organism_label = IReceptorImport._safe_get_field(repertoire, ["subject", "organism", "label"])
        sex = IReceptorImport._safe_get_field(repertoire, ["subject", "sex"])
        age_min = IReceptorImport._safe_get_field(repertoire, ["subject", "age_min"])
        age_max = IReceptorImport._safe_get_field(repertoire, ["subject", "age_max"])
        age_event = IReceptorImport._safe_get_field(repertoire, ["subject", "age_event"])
        ancestry_population = IReceptorImport._safe_get_field(repertoire, ["subject", "ancestry_population"])
        ethnicity = IReceptorImport._safe_get_field(repertoire, ["subject", "ethnicity"])
        race = IReceptorImport._safe_get_field(repertoire, ["subject", "race"])
        strain_name = IReceptorImport._safe_get_field(repertoire, ["subject", "strain_name"])

        tissue_label = IReceptorImport._safe_get_field(sample, ["tissue", "label"])
        disease_state_sample = IReceptorImport._safe_get_field(sample, ["disease_state_sample"])
        collection_time_point_relative = IReceptorImport._safe_get_field(sample, ["collection_time_point_relative"])
        collection_time_point_reference = IReceptorImport._safe_get_field(sample, ["collection_time_point_reference"])

        return (filename, subject_id, repertoire_id, sample_processing_id, data_processing_id, study_id, species_label,
                organism_label, sex, age_min, age_max, age_event, ancestry_population, ethnicity,
                race, strain_name, tissue_label, disease_state_sample, collection_time_point_relative,
                collection_time_point_reference)

    @staticmethod
    def _get_static_metadata_df(metadata_dict):
        identifiers = [IReceptorImport._get_metadata_row(repertoire, sample, data_processing)
                       for repertoire in metadata_dict["Repertoire"]
                       for sample in repertoire['sample']
                       for data_processing in repertoire['data_processing']]

        metadata_df = pd.DataFrame(identifiers,
                                   columns=["filename", "subject_id", "repertoire_id", "sample_processing_id",
                                            "data_processing_id", "study_id",
                                            "species_label", "organism_label", "sex", "age_min", "age_max", "age_event",
                                            "ancestry_population", "ethnicity", "race", "strain_name", "tissue_label",
                                            "disease_state_sample", "collection_time_point_relative",
                                            "collection_time_point_reference"])

        metadata_df.dropna(axis=1, how="all", inplace=True)

        return metadata_df

    @staticmethod
    def _add_diagnosis_columns(metadata_df, metadata_dict):
        unique_diseases = set(
            [str(diagnosis["disease_diagnosis"]["label"]) for repertoire in metadata_dict["Repertoire"] for diagnosis in
             repertoire['subject']['diagnosis']])

        id_sorted_repertoires = {repertoire["repertoire_id"]: repertoire for repertoire in metadata_dict["Repertoire"]}

        for disease_diagnosis_label in unique_diseases:
            corrected_label = disease_diagnosis_label.replace(" ", "_")
            metadata_df[corrected_label] = "NA"
            metadata_df[f"{corrected_label}_length"] = None
            metadata_df[f"{corrected_label}_stage"] = None
            metadata_df[f"{corrected_label}_immunogen"] = None

            for repertoire_id in metadata_df["repertoire_id"].unique():
                label_sorted_diagnoses = {str(diagnosis["disease_diagnosis"]["label"]): diagnosis for diagnosis in
                                            id_sorted_repertoires[repertoire_id]["subject"]["diagnosis"]}

                for current_diagnosis_label in label_sorted_diagnoses.keys():
                    if current_diagnosis_label == disease_diagnosis_label:
                        metadata_df.loc[metadata_df["repertoire_id"] == repertoire_id, corrected_label] = \
                        IReceptorImport._safe_get_field(label_sorted_diagnoses, [current_diagnosis_label, "study_group_description"])

                        metadata_df.loc[metadata_df["repertoire_id"] == repertoire_id, f"{corrected_label}_length"] = \
                        IReceptorImport._safe_get_field(label_sorted_diagnoses, [current_diagnosis_label, "disease_length"])

                        metadata_df.loc[metadata_df["repertoire_id"] == repertoire_id, f"{corrected_label}_stage"] = \
                        IReceptorImport._safe_get_field(label_sorted_diagnoses, [current_diagnosis_label, "disease_stage"])

                        metadata_df.loc[metadata_df["repertoire_id"] == repertoire_id, f"{corrected_label}_immunogen"] = \
                        IReceptorImport._safe_get_field(label_sorted_diagnoses, [current_diagnosis_label, "immunogen"])

        metadata_df.dropna(axis=1, how="all", inplace=True)

        return metadata_df

    @staticmethod
    def _create_metadata_df(metadata_json):
        with open(metadata_json) as json_file:
            metadata_dict = json.load(json_file)

        metadata_df = IReceptorImport._get_static_metadata_df(metadata_dict)
        metadata_df = IReceptorImport._add_diagnosis_columns(metadata_df, metadata_dict)

        return metadata_df

    @staticmethod
    def _split_airr_files(airr_file: Path, metadata_df: pd.DataFrame, result_path: Path):
        airr_df = airr.load_rearrangement(airr_file)
        files_written = []

        for filename, repertoire_id, sample_processing_id, data_processing_id in metadata_df[
            ["filename", "repertoire_id", "sample_processing_id", "data_processing_id"]].itertuples(index=False):

            subset = airr_df[airr_df["repertoire_id"] == repertoire_id]
<<<<<<< HEAD
            if "sample_processing_id" in airr_df.columns:
                subset = subset[subset["sample_processing_id"] == sample_processing_id]
            if "data_processing_id" in airr_df.columns:
                subset = subset[subset["data_processing_id"] == data_processing_id]
            subset.to_csv(result_path / filename, index=False, sep="\t")
=======

            if "sample_processing_id" in subset.columns and any(subset["sample_processing_id"].str.len() > 0):
                subset = subset[subset["sample_processing_id"] == str(sample_processing_id)]
            if "data_processing_id" in subset.columns and any(subset["data_processing_id"].str.len() > 0):
                subset = subset[subset["data_processing_id"] == str(data_processing_id)]

            if subset.empty:
                files_written.append(False)
            else:
                subset.to_csv(result_path + filename, index=False, sep="\t")
                files_written.append(True)

        return files_written
>>>>>>> 62457015


    @staticmethod
    def get_documentation():
        doc = str(IReceptorImport.__doc__)

        region_type_values = str([region_type.name for region_type in RegionType])[1:-1].replace("'", "`")
        repertoire_fields = list(Repertoire.FIELDS)
        repertoire_fields.remove("region_types")

        mapping = {
            "Valid values for region_type are the names of the :py:obj:`~source.data_model.receptor.RegionType.RegionType` enum.": f"Valid values are {region_type_values}.",
            "Valid immuneML fields that can be specified here are defined by Repertoire.FIELDS": f"Valid immuneML fields that can be specified here are {repertoire_fields}."
        }
        doc = update_docs_per_mapping(doc, mapping)
        return doc<|MERGE_RESOLUTION|>--- conflicted
+++ resolved
@@ -207,13 +207,7 @@
         for zip_filename in path.glob("*.zip"):
             with zipfile.ZipFile(zip_filename, "r") as zip_object:
                 for file in zip_object.filelist:
-<<<<<<< HEAD
                     file.filename = f"{zip_filename.stem}_{file.filename}"
-                    if not file.filename.endswith("info.txt"):
-                        if unzip_metadata or not file.filename.endswith("-metadata.json"):
-                            zip_object.extract(file, path=unzipped_path)
-=======
-                    file.filename = f"{Path(zip_filename).stem}_{file.filename}"
                     if file.filename.endswith(".tsv") or (file.filename.endswith("-metadata.json") and unzip_metadata):
                         zip_object.extract(file, path=unzipped_path)
 
@@ -227,7 +221,6 @@
             result = None
 
         return result
->>>>>>> 62457015
 
     @staticmethod
     def _get_metadata_row(repertoire, sample, data_processing):
@@ -334,13 +327,6 @@
             ["filename", "repertoire_id", "sample_processing_id", "data_processing_id"]].itertuples(index=False):
 
             subset = airr_df[airr_df["repertoire_id"] == repertoire_id]
-<<<<<<< HEAD
-            if "sample_processing_id" in airr_df.columns:
-                subset = subset[subset["sample_processing_id"] == sample_processing_id]
-            if "data_processing_id" in airr_df.columns:
-                subset = subset[subset["data_processing_id"] == data_processing_id]
-            subset.to_csv(result_path / filename, index=False, sep="\t")
-=======
 
             if "sample_processing_id" in subset.columns and any(subset["sample_processing_id"].str.len() > 0):
                 subset = subset[subset["sample_processing_id"] == str(sample_processing_id)]
@@ -350,11 +336,10 @@
             if subset.empty:
                 files_written.append(False)
             else:
-                subset.to_csv(result_path + filename, index=False, sep="\t")
+                subset.to_csv(result_path / filename, index=False, sep="\t")
                 files_written.append(True)
 
         return files_written
->>>>>>> 62457015
 
 
     @staticmethod

--- conflicted
+++ resolved
@@ -56,13 +56,8 @@
         self.result_path = result_path
         self.name = name
 
-<<<<<<< HEAD
-    def generate(self) -> ReportResult:
+    def _generate(self) -> ReportResult:
         PathBuilder.build(self.result_path)
-=======
-    def _generate(self) -> ReportResult:
-        PathBuilder.build(os.path.join(self.result_path))
->>>>>>> 62457015
         return self._write_reports()
 
     def _write_reports(self) -> ReportResult:

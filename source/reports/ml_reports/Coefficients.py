--- conflicted
+++ resolved
@@ -35,25 +35,12 @@
 
     Arguments:
 
-<<<<<<< HEAD
-        coefs_to_plot (list): A list specifying which coefficients should be plotted.
-        For options see :py:obj:`~source.reports.ml_reports.CoefficientPlottingSetting.CoefficientPlottingSetting`.
-=======
-        coefs_to_plot (list): A list specifying which coefficients should be plotted. Default value is [n_largest]
-            For options see :py:obj:`~source.reports.ml_reports.CoefficientPlottingSetting.CoefficientPlottingSetting`.
->>>>>>> d79c8ff9
-
-        cutoff (list): If 'cutoff' is specified under 'coefs_to_plot', the cutoff values can be specified here.
-        The coefficients which have an absolute value equal to or greater than the cutoff will be plotted.
-
-        n_largest (list): If 'n_largest' is specified under 'coefs_to_plot', the values for n can be specified here.
-<<<<<<< HEAD
-        These should be integer values. The n largest coefficients are determined based on their absolute values.
-
-=======
-            These should be integer values. The n largest coefficients are determined based on their absolute values.
-            Default value is [25]
->>>>>>> d79c8ff9
+        coefs_to_plot (list): A list specifying which coefficients should be plotted. For options see :py:obj:`~source.reports.ml_reports.CoefficientPlottingSetting.CoefficientPlottingSetting`.
+
+
+        cutoff (list): If 'cutoff' is specified under 'coefs_to_plot', the cutoff values can be specified here. The coefficients which have an absolute value equal to or greater than the cutoff will be plotted.
+
+        n_largest (list): If 'n_largest' is specified under 'coefs_to_plot', the values for n can be specified here. These should be integer values. The n largest coefficients are determined based on their absolute values.
 
     YAML specification:
 

import logging
from numbers import Number

import pandas as pd
import plotly.express as px
import yaml
from pathlib import Path

from scripts.specification_util import update_docs_per_mapping
from source.data_model.dataset.Dataset import Dataset
from source.hyperparameter_optimization import HPSetting
from source.ml_methods.LogisticRegression import LogisticRegression
from source.ml_methods.MLMethod import MLMethod
from source.ml_methods.RandomForestClassifier import RandomForestClassifier
from source.ml_methods.SVM import SVM
from source.reports.ReportOutput import ReportOutput
from source.reports.ReportResult import ReportResult
from source.reports.ml_reports.CoefficientPlottingSetting import CoefficientPlottingSetting
from source.reports.ml_reports.CoefficientPlottingSettingList import CoefficientPlottingSettingList
from source.reports.ml_reports.MLReport import MLReport
from source.util.ParameterValidator import ParameterValidator
from source.util.PathBuilder import PathBuilder


class Coefficients(MLReport):
    """
    A report that plots the coefficients for a given ML method in a barplot. Can be used for :ref:`LogisticRegression`,
    :ref:`SVM` and :ref:`RandomForest`. In the case of RandomForest, the feature importances will be plotted.

    When used in :ref:`TrainMLModel` instruction, the report can be specified under 'models', both on
    the selection and assessment levels.

    Which coefficients should be plotted (for example: only nonzero, above a certain threshold, ...) can be specified.
    Multiple options can be specified simultaneously. By default the 25 largest coefficients are plotted.
    The full set of coefficients will also be exported as a csv file.


    Arguments:

        coefs_to_plot (list): A list specifying which coefficients should be plotted. For options see :py:obj:`~source.reports.ml_reports.CoefficientPlottingSetting.CoefficientPlottingSetting`.


        cutoff (list): If 'cutoff' is specified under 'coefs_to_plot', the cutoff values can be specified here. The coefficients which have an absolute value equal to or greater than the cutoff will be plotted.

        n_largest (list): If 'n_largest' is specified under 'coefs_to_plot', the values for n can be specified here. These should be integer values. The n largest coefficients are determined based on their absolute values.

    YAML specification:

    .. indent with spaces
    .. code-block:: yaml

        my_coef_report:
            Coefficients:
                coefs_to_plot:
                    - all
                    - nonzero
                    - cutoff
                    - n_largest
                cutoff:
                    - 0.1
                    - 0.01
                n_largest:
                    - 5
                    - 10

    """

    @classmethod
    def build_object(cls, **kwargs):
        location = "Coefficients"
        coefs_to_plot = [coef.upper() for coef in kwargs["coefs_to_plot"]]

        name = kwargs["name"] if "name" in kwargs else None

        ParameterValidator.assert_all_in_valid_list(coefs_to_plot, [item.name.upper() for item in CoefficientPlottingSetting], location,
                                                    "coefs_to_plot")

        if CoefficientPlottingSetting.CUTOFF.name in coefs_to_plot:
            cutoff = kwargs["cutoff"]
            ParameterValidator.assert_type_and_value(cutoff, list, location, "cutoff")
            ParameterValidator.assert_all_type_and_value(cutoff, Number, location, "cutoff", min_inclusive=1e-15)
        else:
            cutoff = []

        if CoefficientPlottingSetting.N_LARGEST.name in coefs_to_plot:
            n_largest = kwargs["n_largest"]
            ParameterValidator.assert_type_and_value(n_largest, list, location, "n_largest")
            ParameterValidator.assert_all_type_and_value(n_largest, int, location, "n_largest", min_inclusive=1)
        else:
            n_largest = []

        coefs = CoefficientPlottingSettingList()
        for keyword in coefs_to_plot:
            coefs.append(CoefficientPlottingSetting[keyword.upper()])

        return Coefficients(coefs, cutoff, n_largest, name)

    def __init__(self, coefs_to_plot: CoefficientPlottingSettingList, cutoff: list, n_largest: list, train_dataset: Dataset = None,
<<<<<<< HEAD
                 test_dataset: Dataset = None, method: MLMethod = None, result_path: Path = None, name: str = None):
        super(Coefficients, self).__init__(train_dataset, test_dataset, method, result_path, name)
=======
                 test_dataset: Dataset = None, method: MLMethod = None, result_path: str = None, name: str = None, hp_setting: HPSetting = None):
        super(Coefficients, self).__init__(train_dataset, test_dataset, method, result_path, name, hp_setting)
>>>>>>> 86b0cc0d

        self._coefs_to_plot = coefs_to_plot
        self._cutoff = cutoff
        self._n_largest = n_largest
        self.label = None

    def _generate(self):
        PathBuilder.build(self.result_path)
        paths = []

        self._set_plotting_parameters()

        plot_data = self._retrieve_plot_data()
        plot_data["abs_coefficients"] = abs(plot_data["coefficients"])
        plot_data.sort_values(by="abs_coefficients", inplace=True, ascending=False)

        result_table_path = self._write_results_table(plot_data[["features", "coefficients"]])
        self._write_settings()

        if CoefficientPlottingSetting.ALL in self._coefs_to_plot:
            report_output_fig = self._plot(plotting_data=plot_data, output_name="all_coefficients")
            paths.append(report_output_fig)

        if CoefficientPlottingSetting.NONZERO in self._coefs_to_plot:
            nonzero_data = plot_data[plot_data["coefficients"] != 0]
            report_output_fig = self._plot(plotting_data=nonzero_data, output_name="nonzero_coefficients")
            paths.append(report_output_fig)

        if CoefficientPlottingSetting.CUTOFF in self._coefs_to_plot:
            for cutoff_val in self._cutoff:
                cutoff_data = plot_data[plot_data["abs_coefficients"] >= cutoff_val]
                report_output_fig = self._plot(plotting_data=cutoff_data, output_name="cutoff_{}_coefficients".format(cutoff_val))
                paths.append(report_output_fig)

        if CoefficientPlottingSetting.N_LARGEST in self._coefs_to_plot:
            for n_val in self._n_largest:
                n_largest_data = plot_data.nlargest(n=n_val, columns=["abs_coefficients"])
                report_output_fig = self._plot(plotting_data=n_largest_data, output_name="largest_{}_coefficients".format(n_val))
                paths.append(report_output_fig)

        return ReportResult(self.name, output_tables=[ReportOutput(result_table_path, "features and coefficients csv")],
                            output_figures=[p for p in paths if p is not None])

    def _set_plotting_parameters(self):
        if isinstance(self.method, RandomForestClassifier):
            self._param_field = "feature_importances"
            self._y_axis_title = "Feature importance"
        else:
            # SVM, logistic regression, ...
            self._param_field = "coefficients"
            self._y_axis_title = "Coefficient value"

    def _write_settings(self):
        if self.hp_setting is not None:
            file_path = self.result_path / "settings.yaml"
            with file_path.open("w") as file:
                yaml.dump({"preprocessing": self.hp_setting.preproc_sequence_name,
                           "encoder": self.hp_setting.encoder_name,
                           "ml_method": self.hp_setting.ml_method_name},
                          file)

    def _write_results_table(self, plotting_data):
        filepath = self.result_path / "coefficients.csv"
        plotting_data.to_csv(filepath, index=False)
        return filepath

    def _retrieve_plot_data(self):
        coefficients = self.method.get_params(self.label)[self._param_field]

        feature_names = self._retrieve_feature_names()

        return pd.DataFrame({"coefficients": coefficients, "features": feature_names})

    def _retrieve_feature_names(self):
        if self.train_dataset and self.train_dataset.encoded_data:
            return self.train_dataset.encoded_data.feature_names

    def _plot(self, plotting_data, output_name):
        if plotting_data.empty:
            logging.warning(f"Coefficients: empty data subset specified, skipping {output_name} plot...")
        else:

            filename = self.result_path / f"{output_name}.html"

            figure = px.bar(plotting_data, x='features', y='coefficients', template='plotly_white',
                            title=f"{type(self.method).__name__}{' (' + self.method.name + ') - ' if self.method.name is not None else ' - '}"
                                  f"{' '.join(output_name.split('_'))}")
            figure.update_traces(marker_color=px.colors.sequential.Teal[3])

            with filename.open("w") as file:
                figure.write_html(file)

            return ReportOutput(filename)

    def check_prerequisites(self):

        run_report = True

        if not any([isinstance(self.method, legal_method) for legal_method in (RandomForestClassifier, LogisticRegression, SVM)]):
            logging.warning(f"Coefficients report can only be created for RandomForestClassifier, LogisticRegression or SVM, but got "
                            f"{type(self.method).__name__} instead. Coefficients report will not be created.")
            run_report = False

        return run_report

    @staticmethod
    def get_documentation():
        doc = str(Coefficients.__doc__)
        valid_values = str([option.name for option in CoefficientPlottingSetting])[1:-1].replace("'", "`")
        mapping = {
            "For options see :py:obj:`~source.reports.ml_reports.CoefficientPlottingSetting.CoefficientPlottingSetting`.":
                f"Valid values are: {valid_values}."
        }
        doc = update_docs_per_mapping(doc, mapping)
        return doc<|MERGE_RESOLUTION|>--- conflicted
+++ resolved
@@ -96,13 +96,8 @@
         return Coefficients(coefs, cutoff, n_largest, name)
 
     def __init__(self, coefs_to_plot: CoefficientPlottingSettingList, cutoff: list, n_largest: list, train_dataset: Dataset = None,
-<<<<<<< HEAD
-                 test_dataset: Dataset = None, method: MLMethod = None, result_path: Path = None, name: str = None):
-        super(Coefficients, self).__init__(train_dataset, test_dataset, method, result_path, name)
-=======
-                 test_dataset: Dataset = None, method: MLMethod = None, result_path: str = None, name: str = None, hp_setting: HPSetting = None):
+                 test_dataset: Dataset = None, method: MLMethod = None, result_path: Path = None, name: str = None, hp_setting: HPSetting = None):
         super(Coefficients, self).__init__(train_dataset, test_dataset, method, result_path, name, hp_setting)
->>>>>>> 86b0cc0d
 
         self._coefs_to_plot = coefs_to_plot
         self._cutoff = cutoff

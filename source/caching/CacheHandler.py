import hashlib
import logging
import os
import pickle
from pathlib import Path

import dill

from source.caching.CacheObjectType import CacheObjectType
from source.environment.EnvironmentSettings import EnvironmentSettings
from source.util.PathBuilder import PathBuilder


class CacheHandler:

    @staticmethod
    def get_file_path(cache_type=None):
        file_path = EnvironmentSettings.get_cache_path(cache_type) / "files"
        PathBuilder.build(file_path)
        return file_path

    @staticmethod
    def get(params: tuple, object_type, cache_type=None):
        h = CacheHandler._hash(params)
<<<<<<< HEAD
        filename = CacheHandler._build_filename(h, object_type, cache_type)

        obj = None
        if filename.is_file():
            with filename.open("rb") as file:
                obj = pickle.load(file)

        return obj
=======
        return CacheHandler.get_by_key(h, object_type, cache_type)
>>>>>>> 62457015

    @staticmethod
    def get_by_key(cache_key: str, object_type, cache_type=None):
        filename = CacheHandler._build_filename(cache_key, object_type, cache_type)
        obj = None
<<<<<<< HEAD
        if filename.is_file():
            with filename.open("rb") as file:
                obj = pickle.load(file)
=======
        if os.path.isfile(filename):
            with open(filename, "rb") as file:
                obj = dill.load(file)
>>>>>>> 62457015
        return obj

    @staticmethod
    def _build_filename(cache_key: str, object_type: CacheObjectType, cache_type=None) -> Path:
        path = EnvironmentSettings.get_cache_path(cache_type) / object_type.name.lower()
        PathBuilder.build(path)
        return path / f"{cache_key}.pickle"

    @staticmethod
    def add(params: tuple, caching_object, object_type: CacheObjectType = CacheObjectType.OTHER, cache_type=None):
        PathBuilder.build(EnvironmentSettings.get_cache_path(cache_type))
        h = CacheHandler.generate_cache_key(params)
<<<<<<< HEAD
        filename = CacheHandler._build_filename(cache_key=h, object_type=object_type, cache_type=cache_type)
        with filename.open("wb") as file:
            pickle.dump(caching_object, file, protocol=pickle.HIGHEST_PROTOCOL)
=======
        with open(CacheHandler._build_filename(cache_key=h, object_type=object_type, cache_type=cache_type), "wb") as file:
            dill.dump(caching_object, file, protocol=pickle.HIGHEST_PROTOCOL)
>>>>>>> 62457015

    @staticmethod
    def add_by_key(cache_key: str, caching_object, object_type: CacheObjectType = CacheObjectType.OTHER, cache_type=None):
        PathBuilder.build(EnvironmentSettings.get_cache_path(cache_type))
        filename = CacheHandler._build_filename(cache_key=cache_key, object_type=object_type, cache_type=cache_type)
        try:
<<<<<<< HEAD
            with filename.open("wb") as file:
                pickle.dump(caching_object, file, protocol=pickle.HIGHEST_PROTOCOL)
=======
            with open(filename, "wb") as file:
                dill.dump(caching_object, file, protocol=pickle.HIGHEST_PROTOCOL)
>>>>>>> 62457015
        except AttributeError:
            os.remove(filename)
            logging.warning(f"CacheHandler: could not cache object of class {type(caching_object).__name__} with key {cache_key}. "
                            f"Object: {caching_object}\n"
                            f"Next time this object is needed, it will be recomputed which will take more time but should not influence results.")

    @staticmethod
    def generate_cache_key(params: tuple):
        return hashlib.sha256(str(params).encode('utf-8')).hexdigest()

    @staticmethod
    def memo(cache_key: str, fn, object_type: CacheObjectType = CacheObjectType.OTHER, cache_type=None):
        result = CacheHandler.get_by_key(cache_key, object_type, cache_type)
        if result is None:
            result = fn()
            CacheHandler.add_by_key(cache_key, result, object_type, cache_type)
        return result

    @staticmethod
    def memo_by_params(params: tuple, fn, object_type: CacheObjectType = CacheObjectType.OTHER, cache_type=None):
        cache_key = CacheHandler.generate_cache_key(params)
        return CacheHandler.memo(cache_key, fn, object_type, cache_type)

    @staticmethod
    def _hash(params: tuple) -> str:
        return hashlib.sha256(str(params).encode('utf-8')).hexdigest()<|MERGE_RESOLUTION|>--- conflicted
+++ resolved
@@ -22,32 +22,15 @@
     @staticmethod
     def get(params: tuple, object_type, cache_type=None):
         h = CacheHandler._hash(params)
-<<<<<<< HEAD
-        filename = CacheHandler._build_filename(h, object_type, cache_type)
-
-        obj = None
-        if filename.is_file():
-            with filename.open("rb") as file:
-                obj = pickle.load(file)
-
-        return obj
-=======
         return CacheHandler.get_by_key(h, object_type, cache_type)
->>>>>>> 62457015
 
     @staticmethod
     def get_by_key(cache_key: str, object_type, cache_type=None):
         filename = CacheHandler._build_filename(cache_key, object_type, cache_type)
         obj = None
-<<<<<<< HEAD
         if filename.is_file():
             with filename.open("rb") as file:
-                obj = pickle.load(file)
-=======
-        if os.path.isfile(filename):
-            with open(filename, "rb") as file:
                 obj = dill.load(file)
->>>>>>> 62457015
         return obj
 
     @staticmethod
@@ -60,27 +43,17 @@
     def add(params: tuple, caching_object, object_type: CacheObjectType = CacheObjectType.OTHER, cache_type=None):
         PathBuilder.build(EnvironmentSettings.get_cache_path(cache_type))
         h = CacheHandler.generate_cache_key(params)
-<<<<<<< HEAD
         filename = CacheHandler._build_filename(cache_key=h, object_type=object_type, cache_type=cache_type)
         with filename.open("wb") as file:
-            pickle.dump(caching_object, file, protocol=pickle.HIGHEST_PROTOCOL)
-=======
-        with open(CacheHandler._build_filename(cache_key=h, object_type=object_type, cache_type=cache_type), "wb") as file:
             dill.dump(caching_object, file, protocol=pickle.HIGHEST_PROTOCOL)
->>>>>>> 62457015
 
     @staticmethod
     def add_by_key(cache_key: str, caching_object, object_type: CacheObjectType = CacheObjectType.OTHER, cache_type=None):
         PathBuilder.build(EnvironmentSettings.get_cache_path(cache_type))
         filename = CacheHandler._build_filename(cache_key=cache_key, object_type=object_type, cache_type=cache_type)
         try:
-<<<<<<< HEAD
             with filename.open("wb") as file:
-                pickle.dump(caching_object, file, protocol=pickle.HIGHEST_PROTOCOL)
-=======
-            with open(filename, "wb") as file:
                 dill.dump(caching_object, file, protocol=pickle.HIGHEST_PROTOCOL)
->>>>>>> 62457015
         except AttributeError:
             os.remove(filename)
             logging.warning(f"CacheHandler: could not cache object of class {type(caching_object).__name__} with key {cache_key}. "

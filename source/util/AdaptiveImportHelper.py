import pandas as pd

from source.IO.dataset_import.DatasetImportParams import DatasetImportParams
from source.data_model.receptor.RegionType import RegionType
from source.environment.Constants import Constants
from source.environment.EnvironmentSettings import EnvironmentSettings
from source.util.ImportHelper import ImportHelper


class AdaptiveImportHelper:

    @staticmethod
    def preprocess_dataframe(dataframe: pd.DataFrame, params: DatasetImportParams):
        dataframe.loc[:, "frame_types"] = dataframe.frame_types.str.upper()

        frame_type_list = ImportHelper.prepare_frame_type_list(params)
        dataframe = dataframe[dataframe["frame_types"].isin(frame_type_list)]
        dataframe.loc[:, "region_types"] = params.region_type.name

        if params.region_type == RegionType.IMGT_CDR3:
            if "sequences" in dataframe.columns:
                dataframe.loc[:, 'sequences'] = [y[(84 - 3 * len(x)): 78] if x is not None else None for x, y in zip(dataframe['sequence_aas'], dataframe['sequences'])]
            dataframe.loc[:, 'sequence_aas'] = dataframe["sequence_aas"].str[1:-1]
        elif "sequences" in dataframe.columns:
            dataframe.loc[:, 'sequences'] = [y[(81 - 3 * len(x)): 81] if x is not None else None for x, y in zip(dataframe['sequence_aas'], dataframe['sequences'])]

        dataframe = AdaptiveImportHelper.parse_adaptive_germline_to_imgt(dataframe, params.organism)
        dataframe = ImportHelper.standardize_none_values(dataframe)
        ImportHelper.drop_empty_sequences(dataframe, params.import_empty_aa_sequences, params.import_empty_nt_sequences)
        ImportHelper.drop_illegal_character_sequences(dataframe, params.import_illegal_characters)

        if "chains" in dataframe.columns:
            dataframe.loc[:, "chains"] = ImportHelper.load_chains(dataframe)
        else:
            # loading from v_subgroups is preferred as sometimes v_genes is None when v_subgroups is defined
            if "v_subgroups" in dataframe.columns:
                dataframe.loc[:, "chains"] = ImportHelper.load_chains_from_column(dataframe, "v_subgroups")
            else:
                dataframe.loc[:, "chains"] = ImportHelper.load_chains_from_genes(dataframe)

        return dataframe

    @staticmethod
    def parse_adaptive_germline_to_imgt(dataframe, organism):
        gene_name_replacement = pd.read_csv(
<<<<<<< HEAD
            EnvironmentSettings.root_path / "source/IO/dataset_import/conversion/imgt_adaptive_conversion.csv")
=======
            EnvironmentSettings.root_path + "source/IO/dataset_import/conversion/imgt_adaptive_conversion.csv")
        gene_name_replacement = gene_name_replacement[gene_name_replacement.Species == organism]
>>>>>>> 62457015
        gene_name_replacement = dict(zip(gene_name_replacement.Adaptive, gene_name_replacement.IMGT))

        # remove C and extra 0 from gene name but not from allele (e.g., TCRBV03-01*01 -> TRBV3-1*01) to follow IMGT naming
        germline_value_replacement = {**{"TCRB": "TRB", "TCRA": "TRA"},
                                      **{f"-0{i}": f"-{str(i)}" for i in range(10)},
                                      **{f"J0": "J", "V0": "V"}}

        return AdaptiveImportHelper.parse_germline(dataframe, gene_name_replacement, germline_value_replacement)

    @staticmethod
    def parse_germline(dataframe: pd.DataFrame, gene_name_replacement: dict, germline_value_replacement: dict):

        for column in ["v_genes", "j_genes"]:
            dataframe.loc[:, column] = dataframe[column].replace(gene_name_replacement, regex=True)

        for column in ["v_subgroups", "v_genes", "j_subgroups", "j_genes"]:
            if column in dataframe.columns:
                dataframe.loc[:, column] = dataframe[column].replace(germline_value_replacement, regex=True)

        for col_gene, col_allele in [["v_genes", "v_alleles"], ["j_genes", "j_alleles"]]:
            if col_allele in dataframe.columns and col_gene in dataframe.columns:
                dataframe.loc[:, col_allele] = dataframe[col_gene].str.cat([Constants.ALLELE_DELIMITER + item.split(Constants.ALLELE_DELIMITER)[-1]
                                                                     if item is not None and Constants.ALLELE_DELIMITER in item else '' for item in dataframe[col_allele]])
            elif col_gene in dataframe.columns:
                dataframe.loc[:, col_allele] = dataframe[col_gene].copy()

        return dataframe<|MERGE_RESOLUTION|>--- conflicted
+++ resolved
@@ -43,12 +43,8 @@
     @staticmethod
     def parse_adaptive_germline_to_imgt(dataframe, organism):
         gene_name_replacement = pd.read_csv(
-<<<<<<< HEAD
             EnvironmentSettings.root_path / "source/IO/dataset_import/conversion/imgt_adaptive_conversion.csv")
-=======
-            EnvironmentSettings.root_path + "source/IO/dataset_import/conversion/imgt_adaptive_conversion.csv")
         gene_name_replacement = gene_name_replacement[gene_name_replacement.Species == organism]
->>>>>>> 62457015
         gene_name_replacement = dict(zip(gene_name_replacement.Adaptive, gene_name_replacement.IMGT))
 
         # remove C and extra 0 from gene name but not from allele (e.g., TCRBV03-01*01 -> TRBV3-1*01) to follow IMGT naming

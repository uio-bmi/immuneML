--- conflicted
+++ resolved
@@ -16,28 +16,15 @@
     """
 
     sequence_type = SequenceType.AMINO_ACID
-<<<<<<< HEAD
     root_path = Path(os.path.normpath(os.path.dirname(os.path.abspath(__file__)) + "/../../") + "/")
     default_params_path = root_path / "source/config/default_params"
     tmp_test_path = root_path / "test/tmp"
     default_analysis_path = root_path / "analysis_runs"
     cache_path = root_path / "cache"
-    visualization_path = root_path / "source/visualization"
     tmp_cache_path = tmp_test_path / "cache"
     html_templates_path = root_path / "source/presentation/html/templates"
     specs_docs_path = root_path / "docs/specs"
     source_docs_path = root_path / "docs/source"
-=======
-    root_path = os.path.normpath(os.path.dirname(os.path.abspath(__file__)) + "/../../") + "/"
-    default_params_path = root_path + "source/config/default_params/"
-    tmp_test_path = root_path + "test/tmp/"
-    default_analysis_path = root_path + "analysis_runs/"
-    cache_path = root_path + "cache/"
-    tmp_cache_path = tmp_test_path + "cache/"
-    html_templates_path = root_path + "source/presentation/html/templates/"
-    specs_docs_path = root_path + "docs/specs/"
-    source_docs_path = root_path + "docs/source/"
->>>>>>> b5fb7cf9
     max_sequence_length = 20
     low_memory = True
 

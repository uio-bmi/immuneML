--- conflicted
+++ resolved
@@ -55,15 +55,10 @@
             for element in batch:
                 yield element
 
-<<<<<<< HEAD
     def make_subset(self, example_indices: list, path: Path, dataset_type: str, dataset_identifier: str):
-=======
-    def make_subset(self, example_indices: list, path: str, dataset_type: str, dataset_identifier: str):
         if example_indices is None or len(example_indices) == 0:
             raise RuntimeError(f"{ElementGenerator.__name__}: no examples were specified to create the dataset subset. "
                                f"Dataset type was {dataset_type}, dataset identifier: {dataset_identifier}.")
-
->>>>>>> 62457015
         batch_size = self.file_size
         elements = []
         file_count = 1

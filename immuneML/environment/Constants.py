class Constants:

<<<<<<< HEAD
    VERSION = "3.0.1"
=======
    VERSION = "3.0.2"
>>>>>>> 7f45df41

    # encoding constants
    FEATURE_DELIMITER = "-"

    # importing constants
    UNKNOWN = ''
    ALLELE_DELIMITER = "*"
    GENE_DELIMITER = "-"
    STOP_CODON = "*"
    CACHE_TYPE = "cache_type"
    CACHE_PATH = 'cache_path'
    COMMENT_SIGN = "#"
    NOT_COMPUTED = "not computed"
    SIGNAL_DELIMITER = "__"
    GAP_LETTER = "-"

    # plotting constants
    PLOTLY_BLACK = "#2A3F5E"<|MERGE_RESOLUTION|>--- conflicted
+++ resolved
@@ -1,10 +1,6 @@
 class Constants:
 
-<<<<<<< HEAD
-    VERSION = "3.0.1"
-=======
     VERSION = "3.0.2"
->>>>>>> 7f45df41
 
     # encoding constants
     FEATURE_DELIMITER = "-"

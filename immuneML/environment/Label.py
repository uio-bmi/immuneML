--- conflicted
+++ resolved
@@ -21,9 +21,9 @@
 
     @property
     def positive_class(self):
-        '''
+        """
         Ensures the same class is always returned as the 'positive class', even when it was not explicitly set.
-        '''
+        """
         if self._positive_class is not None:
             return self._positive_class
         else:
@@ -38,13 +38,8 @@
 
     @property
     def values(self):
-<<<<<<< HEAD
         """
         Make sure the positive class is listed last
-=======
-        '''
-        Returns the label values and makes sure the positive class is listed last
->>>>>>> 37b52695
         This is needed for compatibility with `~immuneML.ml_methods.util.Util.binarize_label_classes`
         """
         if self._positive_class is not None:
@@ -55,27 +50,14 @@
             return sorted(self._values)
 
     def get_binary_negative_class(self):
-<<<<<<< HEAD
         """
         Ensures the correct 'negative class' is returned when using the Label for binary classification.
         """
-=======
-        '''
-        Ensures the correct 'negative class' is returned when using the Label for binary classification.
-        '''
->>>>>>> 37b52695
         assert len(self._values) == 2, f"Label: binary negative class was requested for label {self.name} but this label contains {len(self._values)} classes: {self.values}"
         return [val for val in self._values if val != self.positive_class][0]
 
     def get_desc_for_storage(self):
-<<<<<<< HEAD
         """
         Method to call when storing a label to YAML format
         """
-        return {key.lstrip("_"): value for key, value in vars(self).items()}
-=======
-        '''
-        Method to call when storing a label to YAML format
-        '''
-        return {key.lstrip("_"): value for key, value in vars(self).items()}
->>>>>>> 37b52695
+        return {key.lstrip("_"): value for key, value in vars(self).items()}
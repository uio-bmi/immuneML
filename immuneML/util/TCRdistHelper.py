import logging

import pandas as pd

from immuneML.caching.CacheHandler import CacheHandler
from immuneML.data_model.datasets.ElementDataset import ReceptorDataset
from immuneML.data_model.SequenceParams import RegionType


class TCRdistHelper:

    @staticmethod
    def compute_tcr_dist(dataset: ReceptorDataset, label_names: list, cores: int = 1):
        return CacheHandler.memo_by_params((('dataset_identifier', dataset.identifier), ("type", "TCRrep")),
                                           lambda: TCRdistHelper._compute_tcr_dist(dataset, label_names, cores))

    @staticmethod
    def _compute_tcr_dist(dataset: ReceptorDataset, label_names: list, cores: int):
        """
        Computes the tcrdist distances by creating a TCRrep object and calling compute_distances() function.

        Parameters `ntrim` and `ctrim` in TCRrep object for CDR3 are adjusted to account for working with IMGT CDR3 definition if IMGT CDR3 was set
        as region_type for the dataset upon importing. `deduplicate` parameter is set to False as we assume that we work with clones in immuneML,
        and not individual receptors.

        Args:
            dataset: receptor dataset for which all pairwise distances between receptors will be computed
            label_names: a list of label names (e.g., specific epitopes) to be used for later classification or reports
            cores: how many cpus to use for computation

        Returns:
            an instance of TCRrep object with computed pairwise distances between all receptors in the dataset

        """
        from tcrdist.repertoire import TCRrep

        df = TCRdistHelper.prepare_tcr_dist_dataframe(dataset, label_names)
        tcr_rep = TCRrep(cell_df=df, chains=['alpha', 'beta'], organism=dataset.labels["organism"], cpus=cores,
                         deduplicate=False,
                         compute_distances=False)

        if 'region_type' not in dataset.labels:
            logging.warning(
                f"{TCRdistHelper.__name__}: Parameter 'region_type' was not set for dataset {dataset.name}, keeping default tcrdist "
                f"values for parameters 'ntrim' and 'ctrim'. For more information, see tcrdist3 documentation. To avoid this warning, "
                f"set the region type when importing the dataset.")
        elif dataset.labels['region_type'] == RegionType.IMGT_CDR3:
            tcr_rep.kargs_a['cdr3_a_aa']['ntrim'] = 2
            tcr_rep.kargs_a['cdr3_a_aa']['ctrim'] = 1
            tcr_rep.kargs_b['cdr3_b_aa']['ntrim'] = 2
            tcr_rep.kargs_b['cdr3_b_aa']['ctrim'] = 1
        elif dataset.labels['region_type'] != RegionType.IMGT_JUNCTION:
            raise RuntimeError(
                f"{TCRdistHelper.__name__}: TCRdist metric can be computed only if IMGT_CDR3 or IMGT_JUNCTION are used as region "
                f"types, but for dataset {dataset.name}, it is set to {dataset.labels['region_type']} instead.")

        tcr_rep.compute_distances()

        return tcr_rep

    @staticmethod
    def add_default_allele_to_v_gene(v_gene: str):
        if v_gene is not None and "*" not in v_gene:
            return f"{v_gene}*01"
        else:
            return v_gene

    @staticmethod
    def prepare_tcr_dist_dataframe(dataset: ReceptorDataset, label_names: list) -> pd.DataFrame:
        if len(label_names) > 1:
            raise NotImplementedError(
                f"TCRdist: multiple labels specified ({str(label_names)[1:-1]}), but only single label binary class "
                f"is currently supported in immuneML.")

        df = dataset.data.topandas()

<<<<<<< HEAD
=======
        epitope_name = 'epitope' if 'epitope' in df.columns else 'Epitope' if 'Epitope' in df.columns else ''

>>>>>>> 7f45df41
        if "subject" not in df:
            df['subject'] = "sub" + df['receptor_id']

        df.loc[df['v_call'].str.contains("\*"), 'v_call'] = [TCRdistHelper.add_default_allele_to_v_gene(el) for el in
                                                             df.loc[df['v_call'].str.contains("\*"), 'v_call']]
        df.loc[df['j_call'].str.contains("\*"), 'j_call'] = [TCRdistHelper.add_default_allele_to_v_gene(el) for el in
                                                             df.loc[df['j_call'].str.contains("\*"), 'j_call']]

        df['clone_id'] = df['receptor_id']
<<<<<<< HEAD
        cols_to_keep = ['cdr3', 'cdr3_aa', 'v_call', 'j_call', 'duplicate_count', 'subject', 'epitope', 'clone_id']
=======
        cols_to_keep = ['cdr3', 'cdr3_aa', 'v_call', 'j_call', 'duplicate_count', 'subject', epitope_name, 'clone_id']
>>>>>>> 7f45df41

        df_alpha = (df[df.locus == 'TRA'][cols_to_keep]
                    .rename(columns={"cdr3_aa": "cdr3_a_aa", "cdr3": "cdr3_a_nucseq", "v_call": "v_a_gene",
                                     'j_call': "j_a_gene", "duplicate_count": "count"}))
        df_alpha.loc[:, 'count'] = [1 if el in [-1, None] else el for el in df_alpha['count']]

        df_beta = (df[df.locus == 'TRB'][cols_to_keep].rename(
            columns={"cdr3_aa": "cdr3_b_aa", "cdr3": "cdr3_b_nucseq", "v_call": "v_b_gene",
                     'j_call': "j_b_gene", "duplicate_count": "count"}))
        df_beta.loc[:, 'count'] = [1 if el in [-1, None] else el for el in df_beta['count']]

<<<<<<< HEAD
        df = df_alpha.merge(df_beta, on=['clone_id', 'epitope', 'subject', 'count'])
=======
        df = df_alpha.merge(df_beta, on=['clone_id', epitope_name, 'subject', 'count'])
>>>>>>> 7f45df41

        return df<|MERGE_RESOLUTION|>--- conflicted
+++ resolved
@@ -74,11 +74,8 @@
 
         df = dataset.data.topandas()
 
-<<<<<<< HEAD
-=======
         epitope_name = 'epitope' if 'epitope' in df.columns else 'Epitope' if 'Epitope' in df.columns else ''
 
->>>>>>> 7f45df41
         if "subject" not in df:
             df['subject'] = "sub" + df['receptor_id']
 
@@ -88,11 +85,7 @@
                                                              df.loc[df['j_call'].str.contains("\*"), 'j_call']]
 
         df['clone_id'] = df['receptor_id']
-<<<<<<< HEAD
-        cols_to_keep = ['cdr3', 'cdr3_aa', 'v_call', 'j_call', 'duplicate_count', 'subject', 'epitope', 'clone_id']
-=======
         cols_to_keep = ['cdr3', 'cdr3_aa', 'v_call', 'j_call', 'duplicate_count', 'subject', epitope_name, 'clone_id']
->>>>>>> 7f45df41
 
         df_alpha = (df[df.locus == 'TRA'][cols_to_keep]
                     .rename(columns={"cdr3_aa": "cdr3_a_aa", "cdr3": "cdr3_a_nucseq", "v_call": "v_a_gene",
@@ -104,10 +97,6 @@
                      'j_call': "j_b_gene", "duplicate_count": "count"}))
         df_beta.loc[:, 'count'] = [1 if el in [-1, None] else el for el in df_beta['count']]
 
-<<<<<<< HEAD
-        df = df_alpha.merge(df_beta, on=['clone_id', 'epitope', 'subject', 'count'])
-=======
         df = df_alpha.merge(df_beta, on=['clone_id', epitope_name, 'subject', 'count'])
->>>>>>> 7f45df41
 
         return df
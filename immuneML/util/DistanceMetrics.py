import numpy as np


def jaccard(vector1, vector2, tmp_vector=None):
    return 1 - np.sum(np.logical_and(vector1, vector2, out=tmp_vector)) / np.sum(np.logical_or(vector1, vector2, out=tmp_vector))

<<<<<<< HEAD

=======
>>>>>>> 62ce7513
def morisita_horn(vector1, vector2, *args, **kwargs):
    sum1 = np.sum(vector1)
    sum2 = np.sum(vector2)

    return 1 - ((2 * np.sum(vector1 * vector2)) / ((np.sum(vector1 ** 2) / (sum1 ** 2) + np.sum(vector2 ** 2) / (sum2**2)) * sum1 * sum2))<|MERGE_RESOLUTION|>--- conflicted
+++ resolved
@@ -4,10 +4,6 @@
 def jaccard(vector1, vector2, tmp_vector=None):
     return 1 - np.sum(np.logical_and(vector1, vector2, out=tmp_vector)) / np.sum(np.logical_or(vector1, vector2, out=tmp_vector))
 
-<<<<<<< HEAD
-
-=======
->>>>>>> 62ce7513
 def morisita_horn(vector1, vector2, *args, **kwargs):
     sum1 = np.sum(vector1)
     sum2 = np.sum(vector2)

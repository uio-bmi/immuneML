import os
import subprocess
import warnings
from pathlib import Path

import pandas as pd

from immuneML.data_model.SequenceParams import RegionType
from immuneML.encodings.EncoderParams import EncoderParams
from immuneML.environment.EnvironmentSettings import EnvironmentSettings
from immuneML.environment.SequenceType import SequenceType
from immuneML.util.CompAIRRParams import CompAIRRParams


class CompAIRRHelper:

    @staticmethod
    def determine_compairr_path(compairr_path):
        if compairr_path is None:
            try:
                compairr_path = CompAIRRHelper.check_compairr_path("compairr")
            except Exception as e:
                compairr_path = CompAIRRHelper.check_compairr_path("/usr/local/bin/compairr")
        else:
            compairr_path = CompAIRRHelper.check_compairr_path(compairr_path)

        return compairr_path

    @staticmethod
    def check_compairr_path(compairr_path):
        required_major = 1
        required_minor = 3
        required_patch = 2

        try:
            compairr_result = subprocess.run([str(Path(compairr_path)), "--version"], capture_output=True)
            assert compairr_result.returncode == 0, "exit code was non-zero."
            output = str(compairr_result.stderr).split()
            major, minor, patch = output[1].split(".")

            mssg = f"CompAIRR version {required_major}.{required_minor}.{required_patch} or higher is required, found version {output[1]}"
            assert int(major) >= required_major, mssg
            if major == 1:
                assert int(minor) >= required_minor, mssg
                if minor == 3:
                    assert int(patch) >= {required_patch}, mssg
        except Exception as e:
            raise Exception(f"CompAIRRHelper: failed to call CompAIRR: {e}\n"
                            f"Please ensure the correct version of CompAIRR has been installed (version {required_major}.{required_minor}.{required_patch} or later), "
                            f"or provide the path to the CompAIRR executable.").with_traceback(e.__traceback__)

        return compairr_path

    @staticmethod
    def get_cmd_args(compairr_params: CompAIRRParams, input_file_list, result_path):
        indels_args = ["-i"] if compairr_params.indels else []
        frequency_args = ["-f"] if compairr_params.ignore_counts else []
        ignore_genes = ["-g"] if compairr_params.ignore_genes else []
        output_args = ["-o", str(result_path / compairr_params.output_filename), "-l", str(result_path / compairr_params.log_filename)]
        output_pairs = ['-p', str(result_path / compairr_params.pairs_filename)] if compairr_params.output_pairs else []
        cdr3_indicator = ['--cdr3'] if compairr_params.is_cdr3 else []
        command = '-m' if compairr_params.do_repertoire_overlap and not compairr_params.do_sequence_matching else '-x'

        return [str(compairr_params.compairr_path), command, "-d", str(compairr_params.differences), "-t", str(compairr_params.threads)] + \
               indels_args + frequency_args + ignore_genes + output_args + [str(file) for file in input_file_list] + output_pairs + cdr3_indicator

    @staticmethod
<<<<<<< HEAD
    def write_repertoire_file(repertoire_dataset=None, filename=None, compairr_params=None, repertoires: list = None,
                              export_sequence_id: bool = False):
=======
    def write_repertoire_file(repertoire_dataset=None, filename=None, compairr_params: CompAIRRParams = None,
                              repertoires: list = None, export_sequence_id: bool = False):
>>>>>>> 01b1c255
        mode = "w"
        header = True

        columns_in_order = []

        if repertoire_dataset is not None and repertoires is None:
            repertoires = repertoire_dataset.get_data()

        encoder_params = EncoderParams(region_type=RegionType.IMGT_CDR3 if compairr_params.is_cdr3 else RegionType.IMGT_JUNCTION)

        for ind, repertoire in enumerate(repertoires):
<<<<<<< HEAD
            repertoire_contents = CompAIRRHelper.get_repertoire_contents(repertoire, compairr_params, export_sequence_id)
=======
            repertoire_contents = CompAIRRHelper.get_repertoire_contents(repertoire, compairr_params, encoder_params,
                                                                         export_sequence_id)
>>>>>>> 01b1c255

            if ind == 0:
                columns_in_order = sorted(repertoire_contents.columns)

            repertoire_contents[columns_in_order].to_csv(filename, mode=mode, header=header, index=False, sep="\t")

            mode = "a"
            header = False

    @staticmethod
<<<<<<< HEAD
    def get_repertoire_contents(repertoire, compairr_params, export_sequence_id=False):
        attributes = [EnvironmentSettings.get_sequence_type().value, "counts"]
        attributes += [] if compairr_params.ignore_genes else ["v_genes", "j_genes"]
        repertoire_contents = repertoire.get_attributes(attributes)
        repertoire_contents = pd.DataFrame({**repertoire_contents, "identifier": repertoire.identifier})
        if export_sequence_id:
            repertoire_contents['sequence_id'] = repertoire.get_attribute('sequence_identifiers')
=======
    def write_sequences_file(sequence_dataset, filename, compairr_params, repertoire_id="sequence_dataset"):
        compairr_data = {"junction_aa": [],
                         "repertoire_id": [],
                         "sequence_id": []}

        if not compairr_params.ignore_genes:
            compairr_data["v_call"] = []
            compairr_data["j_call"] = []

        if not compairr_params.ignore_counts:
            compairr_data["duplicate_count"] = []

        for sequence in sequence_dataset.get_data():
            compairr_data["junction_aa"].append(sequence.get_sequence(sequence_type=SequenceType.AMINO_ACID))

            assert sequence.sequence_id is not None, \
                (f"{CompAIRRHelper.__name__}: sequence identifiers must be set when exporting a sequence "
                 f"dataset for CompAIRR.")
            compairr_data["sequence_id"].append(sequence.sequence_id)
            compairr_data["repertoire_id"].append(repertoire_id)

            if not compairr_params.ignore_genes:
                compairr_data["v_call"].append(sequence.v_call)
                compairr_data["j_call"].append(sequence.j_call)

            if not compairr_params.ignore_counts:
                compairr_data["duplicate_count"].append(sequence.duplicate_count)

        df = pd.DataFrame(compairr_data)

        df.to_csv(filename, mode="w", header=True, index=False, sep="\t")

    @staticmethod
    def get_repertoire_contents(repertoire, compairr_params, encoder_params: EncoderParams, export_sequence_id=False):
        attributes = [encoder_params.get_sequence_field_name(), "duplicate_count"]
        attributes += [] if compairr_params.ignore_genes else ["v_call", "j_call"]
        repertoire_contents = repertoire.data.topandas()[attributes]
        repertoire_contents = pd.DataFrame({**repertoire_contents, "identifier": repertoire.identifier})
        if export_sequence_id:
            repertoire_contents['sequence_id'] = repertoire.data.sequence_id.tolist()
>>>>>>> 01b1c255

        check_na_rows = [encoder_params.get_sequence_field_name()]
        check_na_rows += [] if compairr_params.ignore_counts else ["duplicate_count"]
        check_na_rows += [] if compairr_params.ignore_genes else ["v_call", "j_call"]

        n_rows_before = len(repertoire_contents)

        repertoire_contents.dropna(inplace=True, subset=check_na_rows)

        if n_rows_before > len(repertoire_contents):
            logging.warning(
                f"CompAIRRHelper: removed {n_rows_before - len(repertoire_contents)} entries from repertoire {repertoire.identifier} due to missing values.")

        if compairr_params.ignore_counts:
            repertoire_contents["duplicate_count"] = 1
        else:
            repertoire_contents['duplicate_count'] = [count if count >= 0 else pd.NA for count in repertoire_contents['duplicate_count']]

        repertoire_contents.rename(columns={"identifier": "repertoire_id"},
                                   inplace=True)

        return repertoire_contents

    @staticmethod
    def verify_compairr_output_path(subprocess_result, compairr_params, result_path):
        output_file = result_path / compairr_params.output_filename

        if not output_file.is_file():
            raise RuntimeError(
                f"CompAIRRHelper: failed to calculate the distance matrix with CompAIRR ({compairr_params.compairr_path}). "
                f"The following error occurred: {subprocess_result.stderr}")

        if os.path.getsize(output_file) == 0:
            raise RuntimeError(
                f"CompAIRRHelper: failed to calculate the distance matrix with CompAIRR ({compairr_params.compairr_path}), output matrix is empty. "
                f"For details see the log file at {result_path / compairr_params.log_filename}")

        return output_file

    @staticmethod
    def read_compairr_output_file(output_file):
        return pd.read_csv(output_file, sep="\t", index_col=0)

    @staticmethod
    def process_compairr_output_file(subprocess_result, compairr_params, result_path):
        output_file = CompAIRRHelper.verify_compairr_output_path(subprocess_result, compairr_params, result_path)
        return CompAIRRHelper.read_compairr_output_file(output_file)<|MERGE_RESOLUTION|>--- conflicted
+++ resolved
@@ -65,13 +65,8 @@
                indels_args + frequency_args + ignore_genes + output_args + [str(file) for file in input_file_list] + output_pairs + cdr3_indicator
 
     @staticmethod
-<<<<<<< HEAD
-    def write_repertoire_file(repertoire_dataset=None, filename=None, compairr_params=None, repertoires: list = None,
-                              export_sequence_id: bool = False):
-=======
     def write_repertoire_file(repertoire_dataset=None, filename=None, compairr_params: CompAIRRParams = None,
                               repertoires: list = None, export_sequence_id: bool = False):
->>>>>>> 01b1c255
         mode = "w"
         header = True
 
@@ -83,12 +78,8 @@
         encoder_params = EncoderParams(region_type=RegionType.IMGT_CDR3 if compairr_params.is_cdr3 else RegionType.IMGT_JUNCTION)
 
         for ind, repertoire in enumerate(repertoires):
-<<<<<<< HEAD
-            repertoire_contents = CompAIRRHelper.get_repertoire_contents(repertoire, compairr_params, export_sequence_id)
-=======
             repertoire_contents = CompAIRRHelper.get_repertoire_contents(repertoire, compairr_params, encoder_params,
                                                                          export_sequence_id)
->>>>>>> 01b1c255
 
             if ind == 0:
                 columns_in_order = sorted(repertoire_contents.columns)
@@ -99,15 +90,6 @@
             header = False
 
     @staticmethod
-<<<<<<< HEAD
-    def get_repertoire_contents(repertoire, compairr_params, export_sequence_id=False):
-        attributes = [EnvironmentSettings.get_sequence_type().value, "counts"]
-        attributes += [] if compairr_params.ignore_genes else ["v_genes", "j_genes"]
-        repertoire_contents = repertoire.get_attributes(attributes)
-        repertoire_contents = pd.DataFrame({**repertoire_contents, "identifier": repertoire.identifier})
-        if export_sequence_id:
-            repertoire_contents['sequence_id'] = repertoire.get_attribute('sequence_identifiers')
-=======
     def write_sequences_file(sequence_dataset, filename, compairr_params, repertoire_id="sequence_dataset"):
         compairr_data = {"junction_aa": [],
                          "repertoire_id": [],
@@ -148,7 +130,6 @@
         repertoire_contents = pd.DataFrame({**repertoire_contents, "identifier": repertoire.identifier})
         if export_sequence_id:
             repertoire_contents['sequence_id'] = repertoire.data.sequence_id.tolist()
->>>>>>> 01b1c255
 
         check_na_rows = [encoder_params.get_sequence_field_name()]
         check_na_rows += [] if compairr_params.ignore_counts else ["duplicate_count"]

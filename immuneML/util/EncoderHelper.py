--- conflicted
+++ resolved
@@ -61,19 +61,7 @@
         for param in param_names:
             setattr(encoder, param, copy.deepcopy(encoder_from_cache[param]))
 
-<<<<<<< HEAD
         return encoder
-=======
-        return encoder
-
-    @staticmethod
-    def check_positive_class_label(class_name, labels):
-        assert len(labels) == 1, \
-            f"{class_name}: this encoding works only for single label."
-
-        assert isinstance(labels[0], Label) and labels[0].positive_class is not None and labels[0].positive_class != "", \
-            f"{class_name}: to use this encoder, in the label definition in the specification of the instruction, define " \
-            f"the positive class for the label. Now it is set to '{labels[0].positive_class}'. See documentation for this encoder for more details."
 
     @staticmethod
     def check_dataset_type_available_in_mapping(dataset, class_name):
@@ -82,4 +70,3 @@
                              f"Valid dataset types for this encoder are: {', '.join(list(class_name.dataset_mapping.keys()))}")
 
 
->>>>>>> bd0f4159

--- conflicted
+++ resolved
@@ -132,14 +132,9 @@
             updated_hp_setting.ml_params['model_selection_cv'] = False
             updated_hp_setting.ml_params['model_selection_n_folds'] = -1
 
-<<<<<<< HEAD
-            comp_func = Metric.get_search_criterion(state.optimization_metric)
-            hp_items = state.assessment_states[split_index].label_states[label_name].selection_state.hp_items[hp_setting.get_key()]
-=======
             comp_func = ClassificationMetric.get_search_criterion(state.optimization_metric)
             hp_items = state.assessment_states[split_index].label_states[label_name].selection_state.hp_items[
                 hp_setting.get_key()]
->>>>>>> 01b1c255
 
             if len(hp_items) > 1:
                 optimal_params = {hp_item.performance[state.optimization_metric.name.lower()]:
@@ -147,18 +142,12 @@
                                   for hp_item in hp_items}
                 updated_hp_setting.ml_params[updated_hp_setting.ml_method.__class__.__name__] = optimal_params[
                     comp_func(optimal_params.keys())]
-<<<<<<< HEAD
-
-            elif len(hp_items) == 1:
-                updated_hp_setting.ml_params[updated_hp_setting.ml_method.__class__.__name__] = hp_items[0].method.model.get_params()
-=======
                 updated_hp_setting.ml_method = updated_hp_setting.ml_method.__class__(parameters=updated_hp_setting.ml_params[updated_hp_setting.ml_method.__class__.__name__])
 
             elif len(hp_items) == 1:
                 updated_hp_setting.ml_params[updated_hp_setting.ml_method.__class__.__name__] = hp_items[
                     0].method.model.get_params()
                 updated_hp_setting.ml_method = updated_hp_setting.ml_method.__class__(parameters=updated_hp_setting.ml_params[updated_hp_setting.ml_method.__class__.__name__])
->>>>>>> 01b1c255
 
             return updated_hp_setting
 

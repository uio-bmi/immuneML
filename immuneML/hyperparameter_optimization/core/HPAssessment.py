import copy
from pathlib import Path

from immuneML.data_model.dataset.Dataset import Dataset
from immuneML.environment.Label import Label
from immuneML.environment.LabelConfiguration import LabelConfiguration
from immuneML.hyperparameter_optimization.HPSetting import HPSetting
from immuneML.hyperparameter_optimization.core.HPSelection import HPSelection
from immuneML.hyperparameter_optimization.core.HPUtil import HPUtil
from immuneML.hyperparameter_optimization.states.HPAssessmentState import HPAssessmentState
from immuneML.hyperparameter_optimization.states.TrainMLModelState import TrainMLModelState
from immuneML.ml_methods.MLMethod import MLMethod
from immuneML.ml_methods.SklearnMethod import SklearnMethod
from immuneML.ml_metrics.Metric import Metric
from immuneML.reports.ReportUtil import ReportUtil
from immuneML.util.Logger import print_log
from immuneML.util.PathBuilder import PathBuilder
from immuneML.workflows.instructions.MLProcess import MLProcess


class HPAssessment:

    @staticmethod
    def run_assessment(state: TrainMLModelState) -> TrainMLModelState:

        state = HPAssessment._create_root_path(state)
        train_val_datasets, test_datasets = HPUtil.split_data(state.dataset, state.assessment, state.path, state.label_configuration)
        n_splits = len(train_val_datasets)

        for index in range(n_splits):
            state = HPAssessment.run_assessment_split(state, train_val_datasets[index], test_datasets[index], index, n_splits)

        return state

    @staticmethod
    def _create_root_path(state: TrainMLModelState) -> TrainMLModelState:
        name = state.name if state.name is not None else "result"
        state.path = state.path / name
        return state

    @staticmethod
    def run_assessment_split(state, train_val_dataset, test_dataset, split_index: int, n_splits):
        """run inner CV loop (selection) and retrain on the full train_val_dataset after optimal model is chosen"""

        print_log(f'Training ML model: running outer CV loop: started split {split_index + 1}/{n_splits}.\n', include_datetime=True)

        current_path = HPAssessment.create_assessment_path(state, split_index)

        assessment_state = HPAssessmentState(split_index, train_val_dataset, test_dataset, current_path, state.label_configuration)
        state.assessment_states.append(assessment_state)

        state = HPSelection.run_selection(state, train_val_dataset, current_path, split_index)
        state = HPAssessment.run_assessment_split_per_label(state, split_index)

        assessment_state.train_val_data_reports = ReportUtil.run_data_reports(train_val_dataset, state.assessment.reports.data_split_reports.values(),
                                                                              current_path / "data_report_train", state.number_of_processes,
                                                                              state.context)
        assessment_state.test_data_reports = ReportUtil.run_data_reports(test_dataset, state.assessment.reports.data_split_reports.values(),
                                                                         current_path / "data_report_test", state.number_of_processes, state.context)

        print_log(f'Training ML model: running outer CV loop: finished split {split_index + 1}/{n_splits}.\n', include_datetime=True)

        return state

    @staticmethod
    def run_assessment_split_per_label(state: TrainMLModelState, split_index: int):
        """iterate through labels and hp_settings and retrain all models"""
        n_labels = state.label_configuration.get_label_count()

        for idx, label in enumerate(state.label_configuration.get_label_objects()):

            print_log(f"Training ML model: running the inner loop of nested CV: "
                      f"retrain models for label {label.name} (label {idx + 1} / {n_labels}).\n", include_datetime=True)

            path = state.assessment_states[split_index].path

            for index, hp_setting in enumerate(state.hp_settings):

                if hp_setting != state.assessment_states[split_index].label_states[label.name].optimal_hp_setting:
                    setting_path = path / f"{label.name}_{hp_setting}/"
                else:
                    setting_path = path / f"{label.name}_{hp_setting}_optimal/"

                train_val_dataset = state.assessment_states[split_index].train_val_dataset
                test_dataset = state.assessment_states[split_index].test_dataset
                state = HPAssessment.reeval_on_assessment_split(state, train_val_dataset, test_dataset, hp_setting, setting_path, label, split_index)

            print_log(f"Training ML model: running the inner loop of nested CV: completed retraining models "
                      f"for label {label.name} (label {idx + 1} / {n_labels}).\n", include_datetime=True)

        return state

    @staticmethod
    def reeval_on_assessment_split(state, train_val_dataset: Dataset, test_dataset: Dataset, hp_setting: HPSetting, path: Path, label: Label,
                                   split_index: int) -> MLMethod:
        """retrain model for specific label, assessment split and hp_setting"""

        updated_hp_setting = HPAssessment.update_hp_setting_for_assessment(hp_setting, state, split_index, label.name)

        assessment_item = MLProcess(train_dataset=train_val_dataset, test_dataset=test_dataset, label=label, metrics=state.metrics,
                                    optimization_metric=state.optimization_metric, path=path, hp_setting=updated_hp_setting,
                                    report_context=state.context, ml_reports=state.assessment.reports.model_reports.values(),
                                    number_of_processes=state.number_of_processes,
                                    encoding_reports=state.assessment.reports.encoding_reports.values(),
                                    label_config=LabelConfiguration([label]), example_weighting=state.example_weighting).run(split_index)

        state.assessment_states[split_index].label_states[label.name].assessment_items[str(hp_setting)] = assessment_item

        return state

    @staticmethod
    def update_hp_setting_for_assessment(hp_setting: HPSetting, state: TrainMLModelState, split_index: int, label_name: str):

        if isinstance(hp_setting.ml_method, SklearnMethod) and hp_setting.ml_params['model_selection_cv']:
            updated_hp_setting = copy.deepcopy(hp_setting)
            updated_hp_setting.ml_params['model_selection_cv'] = False
            updated_hp_setting.ml_params['model_selection_n_folds'] = -1

            comp_func = Metric.get_search_criterion(state.optimization_metric)
            hp_items = state.assessment_states[split_index].label_states[label_name].selection_state.hp_items[hp_setting.get_key()]

<<<<<<< HEAD
            optimal_params = {hp_item.performance[state.optimization_metric.name.lower()]:
                                  HPAssessment._get_only_hyperparams(hp_item.method.get_params())
                              for hp_item in hp_items}

            updated_hp_setting.ml_params[updated_hp_setting.ml_method.__class__.__name__] = optimal_params[comp_func(optimal_params.keys())]
=======
            if len(hp_items) > 1:
                optimal_params = {hp_item.performance[state.optimization_metric.name.lower()]:
                                      HPAssessment._get_only_hyperparams(hp_item.method.get_params())
                                  for hp_item in hp_items}
                updated_hp_setting.ml_params[updated_hp_setting.ml_method.__class__.__name__] = optimal_params[
                    comp_func(optimal_params.keys())]

            elif len(hp_items) == 1:
                updated_hp_setting.ml_params[updated_hp_setting.ml_method.__class__.__name__] = hp_items[0].method.model.get_params()
>>>>>>> b4ca3211

            return updated_hp_setting

        else:
            return hp_setting

    @staticmethod
    def _get_only_hyperparams(params: dict):
        return copy.deepcopy({k: v for k, v in params.items() if k not in ['intercept', 'coefficients']})

    @staticmethod
    def create_assessment_path(state, split_index):
        current_path = state.path / f"split_{split_index + 1}"
        PathBuilder.build(current_path)
        return current_path<|MERGE_RESOLUTION|>--- conflicted
+++ resolved
@@ -119,13 +119,6 @@
             comp_func = Metric.get_search_criterion(state.optimization_metric)
             hp_items = state.assessment_states[split_index].label_states[label_name].selection_state.hp_items[hp_setting.get_key()]
 
-<<<<<<< HEAD
-            optimal_params = {hp_item.performance[state.optimization_metric.name.lower()]:
-                                  HPAssessment._get_only_hyperparams(hp_item.method.get_params())
-                              for hp_item in hp_items}
-
-            updated_hp_setting.ml_params[updated_hp_setting.ml_method.__class__.__name__] = optimal_params[comp_func(optimal_params.keys())]
-=======
             if len(hp_items) > 1:
                 optimal_params = {hp_item.performance[state.optimization_metric.name.lower()]:
                                       HPAssessment._get_only_hyperparams(hp_item.method.get_params())
@@ -135,7 +128,6 @@
 
             elif len(hp_items) == 1:
                 updated_hp_setting.ml_params[updated_hp_setting.ml_method.__class__.__name__] = hp_items[0].method.model.get_params()
->>>>>>> b4ca3211
 
             return updated_hp_setting
 

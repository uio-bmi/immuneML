--- conflicted
+++ resolved
@@ -1,10 +1,6 @@
 from immuneML.hyperparameter_optimization.states.TrainMLModelState import TrainMLModelState
 from immuneML.presentation.PresentationFormat import PresentationFormat
-<<<<<<< HEAD
-from immuneML.presentation.html.ApplyGenModelHTMLBuilder import ApplyGenModelHTMLBuilder
-=======
 from immuneML.presentation.html.ClusteringHTMLBuilder import ClusteringHTMLBuilder
->>>>>>> 071c7e14
 from immuneML.presentation.html.DatasetExportHTMLBuilder import DatasetExportHTMLBuilder
 from immuneML.presentation.html.ExploratoryAnalysisHTMLBuilder import ExploratoryAnalysisHTMLBuilder
 from immuneML.presentation.html.FeasibilitySummaryHTMLBuilder import FeasibilitySummaryHTMLBuilder
@@ -14,11 +10,7 @@
 from immuneML.presentation.html.SubsamplingHTMLBuilder import SubsamplingHTMLBuilder
 from immuneML.presentation.html.GenModelHTMLBuilder import GenModelHTMLBuilder
 from immuneML.simulation.LigoSimState import LigoSimState
-<<<<<<< HEAD
-from immuneML.workflows.instructions.apply_gen_model.ApplyGenModelInstruction import ApplyGenModelState
-=======
 from immuneML.workflows.instructions.clustering.ClusteringInstruction import ClusteringState
->>>>>>> 071c7e14
 from immuneML.workflows.instructions.dataset_generation.DatasetExportState import DatasetExportState
 from immuneML.workflows.instructions.exploratory_analysis.ExploratoryAnalysisState import ExploratoryAnalysisState
 from immuneML.workflows.instructions.ligo_sim_feasibility.FeasibilitySummaryInstruction import FeasibilitySummaryState
@@ -45,17 +37,10 @@
             return LIgOSimulationHTMLBuilder
         elif isinstance(state, FeasibilitySummaryState) and presentation_format == PresentationFormat.HTML:
             return FeasibilitySummaryHTMLBuilder
-<<<<<<< HEAD
-        elif isinstance(state, TrainGenModelState) and presentation_format == PresentationFormat.HTML:
-            return TrainGenModelHTMLBuilder
-        elif isinstance(state, ApplyGenModelState) and presentation_format == PresentationFormat.HTML:
-            return ApplyGenModelHTMLBuilder
-=======
         elif isinstance(state, GenModelState) and presentation_format == PresentationFormat.HTML:
             return GenModelHTMLBuilder
         elif isinstance(state, ClusteringState) and presentation_format == PresentationFormat.HTML:
             return ClusteringHTMLBuilder
->>>>>>> 071c7e14
         else:
             raise ValueError(f"PresentationFactory: state and format combination ({type(state).__name__}, {presentation_format.name}) "
                              f"is not supported.")
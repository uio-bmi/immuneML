--- conflicted
+++ resolved
@@ -115,12 +115,8 @@
         except Exception as e:
             logging.exception(f"An exception occurred while generating report {self.name}. See the details below:")
             print_log(f"Report {self.name} encountered an error and could not be generated (error: {e}). See the log file for more info.", include_datetime=True)
-<<<<<<< HEAD
-            return ReportResult(name=f"{self.name} (failed)", info="This report failed during execution, see the log file for more information.")
-=======
             return ReportResult(name=f"{self.name} (failed)",
                                 info="This report failed during execution, see the log file for more information.")
->>>>>>> 4f66aacf
 
     def _safe_plot(self, output_written=True, plot_callable="_plot", **kwargs):
         """

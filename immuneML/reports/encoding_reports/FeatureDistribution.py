from pathlib import Path

import plotly.express as px

from immuneML.data_model.dataset.Dataset import Dataset
from immuneML.reports.ReportOutput import ReportOutput
from immuneML.reports.encoding_reports.FeatureReport import FeatureReport


class FeatureDistribution(FeatureReport):
    """
    Encoding a dataset results in a numeric matrix, where the rows are examples (e.g., sequences, receptors, repertoires)
    and the columns are features. For example, when :ref:`KmerFrequency` encoder is used, the features are the
    k-mers (AAA, AAC, etc..) and the feature values are the frequencies per k-mer.

    This report plots the distribution of feature values.
    For each feature, a violin plot is created to show the distribution of feature values across all examples.
    The violin plots can be separated into different colors or facets using metadata labels
    (for example: plot the feature distributions of 'cohort1', 'cohort2' and 'cohort3' in different colors to spot biases).

    See also: :py:obj:`~immuneML.reports.encoding_reports.FeatureValueBarplot.FeatureValueBarplot` report to plot
    a simple bar chart per feature (average across examples), rather than the entire distribution.
    Or :py:obj:`~immuneML.reports.encoding_reports.FeatureDistribution.FeatureComparison` report to compare
    features across binary metadata labels (e.g., plot the feature value of 'sick' repertoires on the x axis,
    and 'healthy' repertoires on the y axis).


    Example output:

    .. image:: _static/images/reports/feature_distribution.png
       :alt: Feature distribution report example
       :width: 750


    **Specification arguments:**

    - color_grouping_label (str): The label that is used to color each bar, at each level of the grouping_label.

    - row_grouping_label (str): The label that is used to group bars into different row facets.

    - column_grouping_label (str): The label that is used to group bars into different column facets.

    - mode (str): either 'normal', 'sparse' or 'auto' (default). in the 'normal' mode there are normal boxplots
      corresponding to each column of the encoded dataset matrix; in the 'sparse' mode all zero cells are eliminated before
      passing the data to the boxplots. If mode is set to 'auto', then it will automatically
      set to 'sparse' if the density of the matrix is below 0.01

    - x_title (str): x-axis label

    - y_title (str): y-axis label


    **YAML specification:**

    .. indent with spaces
    .. code-block:: yaml

        definitions:
            reports:
                my_fdistr_report:
                    FeatureDistribution:
                        mode: sparse

    """

    @classmethod
    def build_object(cls, **kwargs):
        return FeatureDistribution(**kwargs)

    def __init__(self, dataset: Dataset = None, result_path: Path = None, color_grouping_label: str = None,
                 row_grouping_label=None, column_grouping_label=None,
                 mode: str = 'auto', x_title: str = None, y_title: str = None, number_of_processes: int = 1, name: str = None):
        super().__init__(dataset=dataset, result_path=result_path, color_grouping_label=color_grouping_label,
                         row_grouping_label=row_grouping_label, column_grouping_label=column_grouping_label,
                         number_of_processes=number_of_processes, name=name)
        self.x_title = x_title if x_title is not None else self.x
        self.y_title = y_title if y_title is not None else "value"
        self.mode = mode
        self.result_name = "feature_distributions"

    def _generate(self):
        result = self._generate_report_result()
        result.info = "Each boxplot represents one feature of the encoded data matrix, and shows the distribution of values for that feature."
        return result

    def _plot(self, data_long_format, mode='sparse') -> ReportOutput:
        sparse_threshold = 0.01

        if self.mode == 'auto':
            if (data_long_format.value == 0).mean() < sparse_threshold:
                self.mode = 'normal'
            else:
                self.mode = 'sparse'

        if self.mode == 'sparse':
            return self._plot_sparse(data_long_format)
        elif self.mode == 'normal':
            return self._plot_normal(data_long_format)

    def _plot_sparse(self, data_long_format) -> ReportOutput:
        columns_to_filter = [self.x, "value"]
        for optional_column in [self.color, self.facet_row, self.facet_column]:
            if optional_column is not None:
                columns_to_filter.append(optional_column)

        data_long_format_filtered = data_long_format.loc[data_long_format.value != 0, columns_to_filter]
        columns_to_filter.remove("value")
        total_counts = data_long_format_filtered.groupby(columns_to_filter, as_index=False).agg(
            {"value": 'sum'})
        data_long_format_filtered = data_long_format_filtered.merge(total_counts,
                                                                    on=self.x,
                                                                    how="left",
                                                                    suffixes=('', '_sum')) \
            .fillna(0) \
            .sort_values(by=self.x) \
            .reset_index(drop=True)

        figure = px.violin(data_long_format_filtered, x=self.x, y="value", color=self.color,
                        facet_row=self.facet_row, facet_col=self.facet_column,
                        labels={
                            "value": self.y_title,
                            self.x: self.x_title,
                        }, template='plotly_white',
                        color_discrete_sequence=px.colors.diverging.Tealrose)

        file_path = self.result_path / f"{self.result_name}.html"

        figure.write_html(str(file_path))

        return ReportOutput(path=file_path, name="Distributions of feature values (sparse data, zero values filtered)")

    def _plot_normal(self, data_long_format) -> ReportOutput:
<<<<<<< HEAD
        figure = px.violin(data_long_format, x=self.x, y="value", color=self.color,
=======

        figure = px.box(data_long_format, x=self.x, y="value", color=self.color,
>>>>>>> 4eed865a
                        facet_row=self.facet_row, facet_col=self.facet_column,
                        labels={
                            "value": self.y_title,
                            self.x: self.x_title,
                        }, template='plotly_white',
                        color_discrete_sequence=px.colors.diverging.Tealrose)

        file_path = self.result_path / f"{self.result_name}.html"

        figure.write_html(str(file_path))

        return ReportOutput(path=file_path, name="Distributions of feature values")<|MERGE_RESOLUTION|>--- conflicted
+++ resolved
@@ -130,12 +130,7 @@
         return ReportOutput(path=file_path, name="Distributions of feature values (sparse data, zero values filtered)")
 
     def _plot_normal(self, data_long_format) -> ReportOutput:
-<<<<<<< HEAD
         figure = px.violin(data_long_format, x=self.x, y="value", color=self.color,
-=======
-
-        figure = px.box(data_long_format, x=self.x, y="value", color=self.color,
->>>>>>> 4eed865a
                         facet_row=self.facet_row, facet_col=self.facet_column,
                         labels={
                             "value": self.y_title,

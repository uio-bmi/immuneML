--- conflicted
+++ resolved
@@ -77,16 +77,8 @@
                 hf_object.create_dataset(str(file_path), data=data)
         # Use numpy to create a csv or npy file.
         elif len(data.shape) <= 2 and ext == "csv":
-<<<<<<< HEAD
-            if self.dataset.encoded_data.feature_names is not None:
-                header = ",".join(str(name) for name in self.dataset.encoded_data.feature_names)
-            else:
-                header = ""
-
-=======
             feature_names = self.dataset.encoded_data.feature_names
             header = ",".join(str(name) for name in feature_names) if feature_names is not None else ""
->>>>>>> 62ce7513
             np.savetxt(fname=str(file_path), X=data, delimiter=",", comments='',
                        header=header)
         else:
@@ -106,16 +98,7 @@
         return ReportOutput(file_path, "design matrix")
 
     def _get_data(self) -> np.ndarray:
-<<<<<<< HEAD
-        if not isinstance(self.dataset.encoded_data.examples, np.ndarray):
-            try:
-                data = self.dataset.encoded_data.examples.toarray()
-            except AttributeError:
-                data = self.dataset.encoded_data.examples.to_numpy()
-        else:
-=======
         if isinstance(self.dataset.encoded_data.examples, np.ndarray):
->>>>>>> 62ce7513
             data = self.dataset.encoded_data.examples
         elif isinstance(self.dataset.encoded_data.examples, pd.DataFrame):
             data = self.dataset.encoded_data.examples.to_numpy()

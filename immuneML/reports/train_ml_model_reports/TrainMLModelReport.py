--- conflicted
+++ resolved
@@ -26,13 +26,8 @@
 
     """
 
-<<<<<<< HEAD
-    def __init__(self, name: str = None, state: TrainMLModelState = None, result_path: Path = None, number_of_processes: int = 1):
+    def __init__(self, name: str = None, state: TrainMLModelState = None, label: Label = None, result_path: Path = None, number_of_processes: int = 1):
         super().__init__(name, number_of_processes)
-=======
-    def __init__(self, name: str = None, state: TrainMLModelState = None, label: Label = None, result_path: Path = None):
-        super().__init__(name)
->>>>>>> e937437a
         self.state = state
         self.result_path = result_path
         self.label = label

import logging
from collections import Counter
from pathlib import Path
from typing import Tuple

import matplotlib.pyplot as plt
import pandas as pd
from matplotlib_venn import venn2

<<<<<<< HEAD
from immuneML.encodings.abundance_encoding.CompAIRRSequenceAbundanceEncoder import CompAIRRSequenceAbundanceEncoder
from immuneML.encodings.abundance_encoding.KmerAbundanceEncoder import KmerAbundanceEncoder
from immuneML.encodings.abundance_encoding.SequenceAbundanceEncoder import SequenceAbundanceEncoder
=======
from immuneML.encodings.filtered_sequence_encoding.CompAIRRSequenceAbundanceEncoder import CompAIRRSequenceAbundanceEncoder
from immuneML.encodings.filtered_sequence_encoding.SequenceAbundanceEncoder import SequenceAbundanceEncoder
from immuneML.environment.Label import Label
>>>>>>> bd0f4159
from immuneML.hyperparameter_optimization.states.TrainMLModelState import TrainMLModelState
from immuneML.reports.ReportOutput import ReportOutput
from immuneML.reports.ReportResult import ReportResult
from immuneML.reports.train_ml_model_reports.TrainMLModelReport import TrainMLModelReport
from immuneML.util.ParameterValidator import ParameterValidator
from immuneML.util.PathBuilder import PathBuilder


class ReferenceSequenceOverlap(TrainMLModelReport):
    """
    The ReferenceSequenceOverlap report compares a list of disease-associated sequences (or k-mers) produced by the
    :py:obj:`~immuneML.encodings.abundance_encoding.SequenceAbundanceEncoder.SequenceAbundanceEncoder`,
    :py:obj:`~immuneML.encodings.abundance_encoding.CompAIRRSequenceAbundanceEncoder.CompAIRRSequenceAbundanceEncoder` or
    :py:obj:`~immuneML.encodings.abundance_encoding.KmerAbundanceEncoder.KmerAbundanceEncoder` to
    a list of reference sequences. It outputs a Venn diagram and a list of sequences found both in the encoder and reference list.

    The report compares the sequences by their sequence content and the additional comparison_attributes (such as V or J gene), as specified by the user.

    Arguments:

        reference_path (str): path to the reference file in csv format which contains one entry per row and has columns that correspond to the attributes
        listed under comparison_attributes argument

        comparison_attributes (list): list of attributes to use for comparison; all of them have to be present in the reference file where they should
        be the names of the columns

        label (str): name of the label for which the reference sequences/k-mers should be compared to the model; if none, it takes the one label from the
        instruction; if it is none and multiple labels were specified for the instruction, the report will not be generated

    YAML specification:

    .. indent with spaces
    .. code-block:: yaml

        reports: # the report is defined with all other reports under definitions/reports
            my_reference_overlap_report:
                ReferenceSequenceOverlap:
                    reference_path: reference_sequences.csv  # example usage with SequenceAbundanceEncoder or CompAIRRSequenceAbundanceEncoder
                    comparison_attributes:
                        - sequence_aas
                        - v_genes
                        - j_genes
            my_reference_overlap_report_with_kmers:
                ReferenceSequenceOverlap:
                    reference_path: reference_kmers.csv  # example usage with KmerAbundanceEncoder
                    comparison_attributes:
                        - k-mer

    """

    @classmethod
    def build_object(cls, **kwargs):

        ParameterValidator.assert_keys(kwargs.keys(), ['reference_path', 'comparison_attributes', 'name', 'label'], ReferenceSequenceOverlap.__name__,
                                       f"reports: {kwargs['name'] if 'name' in kwargs else ''}")

        kwargs['reference_path'] = Path(kwargs['reference_path'])

        assert kwargs['reference_path'].is_file(), f"{ReferenceSequenceOverlap.__name__}: 'reference_path' for report {kwargs['name']} is not " \
                                                         f"a valid file path."

        reference_sequences_df = pd.read_csv(kwargs['reference_path'])
        attributes = reference_sequences_df.columns.tolist()

        ParameterValidator.assert_keys_present(expected_values=kwargs['comparison_attributes'], values=attributes,
                                               location=ReferenceSequenceOverlap.__name__,
                                               parameter_name='columns in file under reference_path')

        return ReferenceSequenceOverlap(**kwargs)

    def __init__(self, reference_path: Path = None, comparison_attributes: list = None, name: str = None, state: TrainMLModelState = None,
                 result_path: Path = None, label: Label = None, number_of_processes: int = 1):
        super().__init__(name=name, state=state, label=label, result_path=result_path, number_of_processes=number_of_processes)
        self.reference_path = reference_path
        self.comparison_attributes = comparison_attributes

    def _generate(self) -> ReportResult:

        figures, tables = [], []

        PathBuilder.build(self.result_path)

        if ReferenceSequenceOverlap._check_encoder_class(self.state.optimal_hp_items[self.label.name].encoder):
            figure, data = self._compute_optimal_model_overlap()
            figures.append(figure)
            tables.append(data)

        for assessment_state in self.state.assessment_states:
            encoder = assessment_state.label_states[self.label.name].optimal_assessment_item.encoder
            if ReferenceSequenceOverlap._check_encoder_class(encoder):
                figure_filename = self.result_path / f"assessment_split_{assessment_state.split_index + 1}_model_vs_reference_overlap_{self.label.name}.pdf"
                df_filename = self.result_path / f"assessment_split_{assessment_state.split_index + 1}_overlap_sequences_{self.label.name}"
                figure, data = self._compute_model_overlap(figure_filename, df_filename, encoder,
                                                           f"overlap sequences between the model for assessment split "
                                                           f"{assessment_state.split_index + 1} and reference list")
                figures.append(figure)
                tables.append(data)

        return ReportResult(self.name,
                            info="A Venn diagram between the list of disease-associated sequences produced by the SequenceAbundance encoder and a list of reference receptor sequences, and a file containing the overlapping sequences.",
                            output_figures=figures, output_tables=tables)

    @staticmethod
    def _check_encoder_class(encoder):
<<<<<<< HEAD
        return any(isinstance(encoder, cls) for cls in [SequenceAbundanceEncoder, CompAIRRSequenceAbundanceEncoder, KmerAbundanceEncoder])
=======
        return any(isinstance(encoder, cls) for cls in [SequenceAbundanceEncoder, CompAIRRSequenceAbundanceEncoder])
>>>>>>> bd0f4159

    def check_prerequisites(self):

        valid = True

        if self.label is None:
            if len(self.state.label_configuration.get_labels_by_name()) != 1:

                logging.warning(f"{ReferenceSequenceOverlap.__name__}: label parameter for report {self.name} is None and it could not be inferred "
                                f"from other information available in the report. It can be inferred automatically if there is only one label "
                                f"specified in the analysis, but got {self.state.label_configuration.get_labels_by_name()} instead. Skipping this "
                                f"report...")
                valid = False
            else:
                self.label = self.state.label_configuration.get_label_objects()[0]

        return valid

    def _compute_optimal_model_overlap(self) -> Tuple[ReportOutput, ReportOutput]:

        filename = self.result_path / f"optimal_model_vs_reference_overlap_{self.label.name}.pdf"
        df_filename = self.result_path / f"overlap_sequences_{self.label.name}.csv"
        encoder = self.state.optimal_hp_items[self.label.name].encoder

        return self._compute_model_overlap(filename, df_filename, encoder,
                                           f"overlap sequences between the reference and the optimal model for label {self.label.name}")

    def _compute_model_overlap(self, figure_filename, df_filename, encoder, name):

        reference_sequences_df = pd.read_csv(self.reference_path, usecols=self.comparison_attributes)
        reference_sequences = list(reference_sequences_df.to_records(index=False))
        attributes = reference_sequences_df.columns.tolist()

        model_sequences = self._extract_from_model(encoder)

        overlap_sequences = [sequence for sequence in model_sequences if sequence in reference_sequences]
        count_overlap = len(overlap_sequences)
        count_ref_only = len([sequence for sequence in reference_sequences if sequence not in model_sequences])
        count_model_only = len([sequence for sequence in model_sequences if sequence not in reference_sequences])

        self._make_venn_diagram(count_ref_only, count_overlap, count_model_only, 'reference', 'model', figure_filename)
        figure = ReportOutput(figure_filename, name)

        pd.DataFrame.from_records(overlap_sequences, columns=attributes).to_csv(df_filename, index=False)
        data = ReportOutput(df_filename, name)

        return figure, data

    def _extract_from_model(self, encoder):

        model_sequences_df = pd.read_csv(getattr(encoder, "relevant_sequence_path"))
        model_attributes = model_sequences_df.columns.tolist()
        assert all(attribute in self.comparison_attributes for attribute in model_attributes), \
            f"{ReferenceSequenceOverlap.__name__}: comparison attributes from the report {self.name} ({self.comparison_attributes}) and from the optimal " \
            f"encoding {encoder.name} ({model_attributes}) do not match."

        return list(model_sequences_df[self.comparison_attributes].to_records(index=False))

    def _make_venn_diagram(self, count_ref_only: int, count_overlap: int, count_model_only: int, label_reference: str, label_model: str,
                           filename: str):
        subsets = Counter({"01": count_model_only, "10": count_ref_only, "11": count_overlap})
        diagram = venn2(subsets=subsets, set_labels=(label_reference, label_model), set_colors=('#72AAA1', '#E5B9AD'), alpha=0.8)
        for index in subsets:
            if subsets[index] == 0 and diagram.get_label_by_id(index) is not None:
                diagram.get_label_by_id(index).set_text("")
        plt.savefig(filename)
        plt.clf()<|MERGE_RESOLUTION|>--- conflicted
+++ resolved
@@ -7,15 +7,11 @@
 import pandas as pd
 from matplotlib_venn import venn2
 
-<<<<<<< HEAD
+from immuneML.encodings.filtered_sequence_encoding.CompAIRRSequenceAbundanceEncoder import CompAIRRSequenceAbundanceEncoder
 from immuneML.encodings.abundance_encoding.CompAIRRSequenceAbundanceEncoder import CompAIRRSequenceAbundanceEncoder
 from immuneML.encodings.abundance_encoding.KmerAbundanceEncoder import KmerAbundanceEncoder
 from immuneML.encodings.abundance_encoding.SequenceAbundanceEncoder import SequenceAbundanceEncoder
-=======
-from immuneML.encodings.filtered_sequence_encoding.CompAIRRSequenceAbundanceEncoder import CompAIRRSequenceAbundanceEncoder
-from immuneML.encodings.filtered_sequence_encoding.SequenceAbundanceEncoder import SequenceAbundanceEncoder
 from immuneML.environment.Label import Label
->>>>>>> bd0f4159
 from immuneML.hyperparameter_optimization.states.TrainMLModelState import TrainMLModelState
 from immuneML.reports.ReportOutput import ReportOutput
 from immuneML.reports.ReportResult import ReportResult
@@ -120,11 +116,7 @@
 
     @staticmethod
     def _check_encoder_class(encoder):
-<<<<<<< HEAD
         return any(isinstance(encoder, cls) for cls in [SequenceAbundanceEncoder, CompAIRRSequenceAbundanceEncoder, KmerAbundanceEncoder])
-=======
-        return any(isinstance(encoder, cls) for cls in [SequenceAbundanceEncoder, CompAIRRSequenceAbundanceEncoder])
->>>>>>> bd0f4159
 
     def check_prerequisites(self):
 
@@ -175,7 +167,7 @@
 
     def _extract_from_model(self, encoder):
 
-        model_sequences_df = pd.read_csv(getattr(encoder, "relevant_sequence_path"))
+        model_sequences_df = pd.read_csv(getattr(encoder, "relevant_sequence_csv_path"))
         model_attributes = model_sequences_df.columns.tolist()
         assert all(attribute in self.comparison_attributes for attribute in model_attributes), \
             f"{ReferenceSequenceOverlap.__name__}: comparison attributes from the report {self.name} ({self.comparison_attributes}) and from the optimal " \

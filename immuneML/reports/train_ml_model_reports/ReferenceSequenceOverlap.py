--- conflicted
+++ resolved
@@ -72,16 +72,10 @@
         return ReferenceSequenceOverlap(**kwargs)
 
     def __init__(self, reference_path: Path = None, comparison_attributes: list = None, name: str = None, state: TrainMLModelState = None,
-<<<<<<< HEAD
-                 result_path: Path = None, label: str = None, number_of_processes: int = 1):
-        super().__init__(name=name, state=state, result_path=result_path, number_of_processes=number_of_processes)
-=======
-                 result_path: Path = None, label: Label = None):
-        super().__init__(name)
->>>>>>> e937437a
+                 result_path: Path = None, label: Label = None, number_of_processes: int = 1):
+        super().__init__(name=name, state=state, label=label, result_path=result_path, number_of_processes=number_of_processes)
         self.reference_path = reference_path
         self.comparison_attributes = comparison_attributes
-        self.label = label
 
     def _generate(self) -> ReportResult:
 

--- conflicted
+++ resolved
@@ -44,15 +44,9 @@
     def build_object(cls, **kwargs):
         return CVFeaturePerformance(**kwargs)
 
-<<<<<<< HEAD
-    def __init__(self, feature: str = None, state: TrainMLModelState = None, result_path: Path = None, label: str = None,
+    def __init__(self, feature: str = None, state: TrainMLModelState = None, result_path: Path = None, label: Label = None,
                  name: str = None, is_feature_axis_categorical: bool = None, number_of_processes: int = 1):
         super().__init__(name=name, state=state, result_path=result_path, number_of_processes=number_of_processes)
-=======
-    def __init__(self, feature: str = None, state: TrainMLModelState = None, result_path: Path = None, label: Label = None,
-                 name: str = None, is_feature_axis_categorical: bool = None):
-        super().__init__(name)
->>>>>>> e937437a
         self.feature = feature
         self.label = label
         self.relevant_hp_settings = []

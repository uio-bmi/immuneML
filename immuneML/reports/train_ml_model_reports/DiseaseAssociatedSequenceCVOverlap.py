import logging
from pathlib import Path
from typing import List, Tuple

import pandas as pd
import plotly.express as px

<<<<<<< HEAD
from immuneML.encodings.abundance_encoding.CompAIRRSequenceAbundanceEncoder import CompAIRRSequenceAbundanceEncoder
from immuneML.encodings.abundance_encoding.KmerAbundanceEncoder import KmerAbundanceEncoder
from immuneML.encodings.abundance_encoding.SequenceAbundanceEncoder import SequenceAbundanceEncoder
=======
from immuneML.encodings.filtered_sequence_encoding.SequenceAbundanceEncoder import SequenceAbundanceEncoder
from immuneML.environment.Label import Label
>>>>>>> bd0f4159
from immuneML.hyperparameter_optimization.states.HPItem import HPItem
from immuneML.hyperparameter_optimization.states.TrainMLModelState import TrainMLModelState
from immuneML.reports.ReportOutput import ReportOutput
from immuneML.reports.ReportResult import ReportResult
from immuneML.reports.train_ml_model_reports.TrainMLModelReport import TrainMLModelReport
from immuneML.util.PathBuilder import PathBuilder
from immuneML.util.SequenceAnalysisHelper import SequenceAnalysisHelper


class DiseaseAssociatedSequenceCVOverlap(TrainMLModelReport):
    """
    DiseaseAssociatedSequenceCVOverlap report makes one heatmap per label showing the overlap of disease-associated sequences (or k-mers)
    produced by the :py:obj:`~immuneML.encodings.abundance_encoding.SequenceAbundanceEncoder.SequenceAbundanceEncoder`,
    :py:obj:`~immuneML.encodings.abundance_encoding.CompAIRRSequenceAbundanceEncoder.CompAIRRSequenceAbundanceEncoder` or
    :py:obj:`~immuneML.encodings.abundance_encoding.KmerAbundanceEncoder.KmerAbundanceEncoder`
    between folds of cross-validation (either inner or outer loop of the nested CV). The overlap is computed by the following equation:

    .. math::

        overlap(X,Y) = \\frac{|X \\cap Y|}{min(|X|, |Y|)} x 100

    For details, see Greiff V, Menzel U, Miho E, et al. Systems Analysis Reveals High Genetic and Antigen-Driven Predetermination of Antibody
    Repertoires throughout B Cell Development. Cell Reports. 2017;19(7):1467-1478. doi:10.1016/j.celrep.2017.04.054.


    Arguments:

        compare_in_selection (bool): whether to compute the overlap over the inner loop of the nested CV - the sequence overlap is shown across CV
        folds for the model chosen as optimal within that selection

        compare_in_assessment (bool): whether to compute the overlap over the optimal models in the outer loop of the nested CV


    YAML specification:

    .. indent with spaces
    .. code-block:: yaml

        reports: # the report is defined with all other reports under definitions/reports
            my_overlap_report: DiseaseAssociatedSequenceCVOverlap # report has no parameters

    """
    COMPATIBLE_ENCODERS = (SequenceAbundanceEncoder, CompAIRRSequenceAbundanceEncoder, KmerAbundanceEncoder)

    @classmethod
    def build_object(cls, **kwargs):
        return DiseaseAssociatedSequenceCVOverlap(**kwargs)

    def __init__(self, state: TrainMLModelState = None, result_path: Path = None, name: str = None, compare_in_selection: bool = False,
                 compare_in_assessment: bool = False, label: Label = None, number_of_processes: int = 1):
        super().__init__(name=name, state=state, label=label, result_path=result_path, number_of_processes=number_of_processes)
        self.compare_in_selection = compare_in_selection
        self.compare_in_assessment = compare_in_assessment

    def _generate(self) -> ReportResult:
        PathBuilder.build(self.result_path)

        tables, figures = [], []
        for label_name in self.state.label_configuration.get_labels_by_name():
            if self.compare_in_assessment:
                table, figure = self._generate_for_assessment(label_name)
                tables.append(table)
                figures.append(figure)
            if self.compare_in_selection:
                tmp_tables, tmp_figures = self._generate_for_selection(label_name)
                tables += tmp_tables
                figures += tmp_figures

        return ReportResult(self.name,
                            info="One heatmap per label showing the overlap of disease-associated sequences produced by the SequenceAbundance encoder between folds of cross-validation (either inner or outer loop of the nested CV)",
                            output_figures=[fig for fig in figures if fig is not None],
                            output_tables=[tab for tab in tables if tab is not None])

<<<<<<< HEAD
    def _generate_for_assessment(self, label: str):
        hp_items = [st.label_states[label].optimal_assessment_item for st in self.state.assessment_states
                    if st.label_states[label].optimal_assessment_item.encoder.__class__ in DiseaseAssociatedSequenceCVOverlap.COMPATIBLE_ENCODERS]
        table, figure = self._compute_overlap(hp_items, f'sequence_overlap_{label}_assessment')
=======
    def _generate_for_assessment(self, label_name: str):
        hp_items = [st.label_states[label_name].optimal_assessment_item for st in self.state.assessment_states
                    if isinstance(st.label_states[label_name].optimal_assessment_item.encoder, SequenceAbundanceEncoder)]
        table, figure = self._compute_overlap(hp_items, f'sequence_overlap_{label_name}_assessment')
>>>>>>> bd0f4159
        return table, figure

    def _generate_for_selection(self, label_name: str):
        tables, figures = [], []
        for assessment_index, assessment_state in enumerate(self.state.assessment_states):
<<<<<<< HEAD
            selection_state = assessment_state.label_states[label].selection_state
            if selection_state.optimal_hp_setting.encoder.__class__ in DiseaseAssociatedSequenceCVOverlap.COMPATIBLE_ENCODERS:
=======
            selection_state = assessment_state.label_states[label_name].selection_state
            if isinstance(selection_state.optimal_hp_setting.encoder, SequenceAbundanceEncoder):
>>>>>>> bd0f4159
                hp_items = selection_state.hp_items[selection_state.optimal_hp_setting.get_key()]
                table, figure = self._compute_overlap(hp_items, f'sequence_overlap_{label_name}_selection_{assessment_index + 1}_split')
                tables.append(table)
                figures.append(figure)
        return tables, figures

    def _compute_overlap(self, hp_items: List[HPItem], filename: str) -> Tuple[ReportOutput, ReportOutput]:
        overlap_matrix = SequenceAnalysisHelper.compute_overlap_matrix(hp_items)

        if overlap_matrix is None:
            logging.warning(f'{DiseaseAssociatedSequenceCVOverlap.__name__}: overlap matrix is None, some of the relevant sequence sets were empty, '
                            f'no report will be made.')
            return None, None

        row_col_names = [f"{item.hp_setting}_split_{item.split_index+1}" for item in hp_items]
        table_output = self._export_matrix(overlap_matrix, filename, row_col_names)
        figure_output = self._make_figure(overlap_matrix, filename, row_col_names)
        return table_output, figure_output

    def _export_matrix(self, overlap_matrix, filename, row_col_names) -> ReportOutput:
        data_path = self.result_path / f"{filename}.csv"
        pd.DataFrame(overlap_matrix, columns=row_col_names, index=row_col_names).to_csv(data_path)
        return ReportOutput(data_path, " ".join(filename.split('_') + ['data']))

    def _make_figure(self, overlap_matrix, filename, row_col_names) -> ReportOutput:
        figure = px.imshow(overlap_matrix, x=row_col_names, y=row_col_names, zmin=0, zmax=100, color_continuous_scale=px.colors.sequential.Teal,
                           template='plotly_white')
        figure.update_traces(hovertemplate="Overlap of disease-associated<br>sequences between<br>%{x} and %{y}:<br>%{z}%<extra></extra>")
        figure_path = self.result_path / f"{filename}.html"
        figure.write_html(str(figure_path))
        return ReportOutput(figure_path, " ".join(filename.split('_')))<|MERGE_RESOLUTION|>--- conflicted
+++ resolved
@@ -5,14 +5,11 @@
 import pandas as pd
 import plotly.express as px
 
-<<<<<<< HEAD
 from immuneML.encodings.abundance_encoding.CompAIRRSequenceAbundanceEncoder import CompAIRRSequenceAbundanceEncoder
 from immuneML.encodings.abundance_encoding.KmerAbundanceEncoder import KmerAbundanceEncoder
 from immuneML.encodings.abundance_encoding.SequenceAbundanceEncoder import SequenceAbundanceEncoder
-=======
 from immuneML.encodings.filtered_sequence_encoding.SequenceAbundanceEncoder import SequenceAbundanceEncoder
 from immuneML.environment.Label import Label
->>>>>>> bd0f4159
 from immuneML.hyperparameter_optimization.states.HPItem import HPItem
 from immuneML.hyperparameter_optimization.states.TrainMLModelState import TrainMLModelState
 from immuneML.reports.ReportOutput import ReportOutput
@@ -86,29 +83,17 @@
                             output_figures=[fig for fig in figures if fig is not None],
                             output_tables=[tab for tab in tables if tab is not None])
 
-<<<<<<< HEAD
-    def _generate_for_assessment(self, label: str):
-        hp_items = [st.label_states[label].optimal_assessment_item for st in self.state.assessment_states
-                    if st.label_states[label].optimal_assessment_item.encoder.__class__ in DiseaseAssociatedSequenceCVOverlap.COMPATIBLE_ENCODERS]
-        table, figure = self._compute_overlap(hp_items, f'sequence_overlap_{label}_assessment')
-=======
     def _generate_for_assessment(self, label_name: str):
         hp_items = [st.label_states[label_name].optimal_assessment_item for st in self.state.assessment_states
-                    if isinstance(st.label_states[label_name].optimal_assessment_item.encoder, SequenceAbundanceEncoder)]
+                    if st.label_states[label_name].optimal_assessment_item.encoder.__class__ in DiseaseAssociatedSequenceCVOverlap.COMPATIBLE_ENCODERS]
         table, figure = self._compute_overlap(hp_items, f'sequence_overlap_{label_name}_assessment')
->>>>>>> bd0f4159
         return table, figure
 
     def _generate_for_selection(self, label_name: str):
         tables, figures = [], []
         for assessment_index, assessment_state in enumerate(self.state.assessment_states):
-<<<<<<< HEAD
-            selection_state = assessment_state.label_states[label].selection_state
+            selection_state = assessment_state.label_states[label_name].selection_state
             if selection_state.optimal_hp_setting.encoder.__class__ in DiseaseAssociatedSequenceCVOverlap.COMPATIBLE_ENCODERS:
-=======
-            selection_state = assessment_state.label_states[label_name].selection_state
-            if isinstance(selection_state.optimal_hp_setting.encoder, SequenceAbundanceEncoder):
->>>>>>> bd0f4159
                 hp_items = selection_state.hp_items[selection_state.optimal_hp_setting.get_key()]
                 table, figure = self._compute_overlap(hp_items, f'sequence_overlap_{label_name}_selection_{assessment_index + 1}_split')
                 tables.append(table)

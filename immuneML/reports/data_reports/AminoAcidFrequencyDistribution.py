import warnings
from collections import Counter
from pathlib import Path

import pandas as pd
import plotly.express as px
import numpy as np

from immuneML.data_model.dataset.Dataset import Dataset
from immuneML.data_model.dataset.ReceptorDataset import ReceptorDataset
from immuneML.data_model.dataset.RepertoireDataset import RepertoireDataset
from immuneML.data_model.dataset.SequenceDataset import SequenceDataset
from immuneML.data_model.receptor.receptor_sequence.ReceptorSequence import ReceptorSequence
from immuneML.environment.EnvironmentSettings import EnvironmentSettings
from immuneML.environment.SequenceType import SequenceType
from immuneML.reports.PlotlyUtil import PlotlyUtil
from immuneML.reports.ReportOutput import ReportOutput
from immuneML.reports.ReportResult import ReportResult
from immuneML.reports.ReportUtil import ReportUtil
from immuneML.reports.data_reports.DataReport import DataReport
from immuneML.util.ParameterValidator import ParameterValidator
from immuneML.util.PathBuilder import PathBuilder
from immuneML.util.PositionHelper import PositionHelper


class AminoAcidFrequencyDistribution(DataReport):
    """
    Generates a barplot showing the relative frequency of each amino acid at each position in the sequences of a dataset.

<<<<<<< HEAD
    Example output:

    .. image:: _static/images/reports/amino_acid_frequency.png
       :alt: Coefficients report
       :width: 800

    .. image:: _static/images/reports/amino_acid_frequency_change.png
       :alt: Coefficients report
       :width: 800

    Specification arguments:
=======
    **Specification arguments:**
>>>>>>> 4eed865a

    - imgt_positions (bool): Whether to use IMGT positional numbering or sequence index numbering. When imgt_positions
      is True, IMGT positions are used, meaning sequences of unequal length are aligned according to their IMGT
      positions. By default, imgt_positions is True.

    - relative_frequency (bool): Whether to plot relative frequencies (true) or absolute counts (false) of the
      positional amino acids. By default, relative_frequency is True.

    - split_by_label (bool): Whether to split the plots by a label. If set to true, the Dataset must either contain a
      single label, or alternatively the label of interest can be specified under 'label'. If split_by_label is set to
      true, the percentage-wise frequency difference between classes is plotted additionally. By default,
      split_by_label is False.

    - label (str): if split_by_label is set to True, a label can be specified here.

    **YAML specification:**

    .. indent with spaces
    .. code-block:: yaml

        definitions:
            reports:
                my_aa_freq_report:
                    AminoAcidFrequencyDistribution:
                        relative_frequency: False
                        split_by_label: True
                        label: CMV

    """

    @classmethod
    def build_object(cls, **kwargs):
        location = AminoAcidFrequencyDistribution.__name__
        ParameterValidator.assert_type_and_value(kwargs["imgt_positions"], bool, location, "imgt_positions")
        ParameterValidator.assert_type_and_value(kwargs["relative_frequency"], bool, location, "relative_frequency")
        ParameterValidator.assert_type_and_value(kwargs["split_by_label"], bool, location, "split_by_label")

        ReportUtil.update_split_by_label_kwargs(kwargs, location)

        return AminoAcidFrequencyDistribution(**kwargs)

    def __init__(self, dataset: Dataset = None, imgt_positions: bool = None, relative_frequency: bool = None,
                 split_by_label: bool = None, label: str = None,
                 result_path: Path = None, number_of_processes: int = 1, name: str = None):
        super().__init__(dataset=dataset, result_path=result_path, number_of_processes=number_of_processes, name=name)
        self.imgt_positions = imgt_positions
        self.relative_frequency = relative_frequency
        self.split_by_label = split_by_label
        self.label_name = label

    def _generate(self) -> ReportResult:
        PathBuilder.build(self.result_path)

        freq_dist = self._get_plotting_data()

        tables = []
        figures = []

        tables.append(self._write_output_table(freq_dist,
                                               self.result_path / "amino_acid_frequency_distribution.tsv",
                                               name="Table of amino acid frequencies"))

        figures.append(self._safe_plot(freq_dist=freq_dist, plot_callable="_plot_distribution"))

        if self.split_by_label:
            frequency_change = self._compute_frequency_change(freq_dist)

            tables.append(self._write_output_table(frequency_change,
                                                   self.result_path / f"frequency_change.tsv",
                                                   name=f"Frequency change between classes"))
            figures.append(self._safe_plot(frequency_change=frequency_change, plot_callable="_plot_frequency_change"))

        return ReportResult(name=self.name,
                            info="A barplot showing the relative frequency of each amino acid at each position in the sequences of a dataset.",
                            output_figures=[fig for fig in figures if fig is not None],
                            output_tables=[table for table in tables if table is not None])

    def _get_plotting_data(self):
        if isinstance(self.dataset, SequenceDataset):
            plotting_data = self._get_sequence_dataset_plotting_data()

        elif isinstance(self.dataset, ReceptorDataset):
            plotting_data = self._get_receptor_dataset_plotting_data()

        elif isinstance(self.dataset, RepertoireDataset):
            plotting_data = self._get_repertoire_dataset_plotting_data()

        if not self.split_by_label:
            plotting_data.drop(columns=["class"], inplace=True)

        return plotting_data

    def _get_sequence_dataset_plotting_data(self):
        return self._count_dict_per_class_to_df(self._count_aa_frequencies(self._sequence_class_iterator()))

    def _count_dict_per_class_to_df(self, raw_count_dict_per_class):
        result_dfs = []

        for class_name, raw_count_dict in raw_count_dict_per_class.items():
            result_df = self._count_dict_to_df(raw_count_dict)
            result_df["class"] = class_name
            result_dfs.append(result_df)

        return pd.concat(result_dfs)

    def _sequence_class_iterator(self):
        label_name = self._get_label_name()

        for sequence in self.dataset.get_data():
            if self.split_by_label:
                yield (sequence, sequence.get_attribute(label_name))
            else:
                yield (sequence, 0)

    def _get_receptor_dataset_plotting_data(self):
        result_dfs = []

        receptors = self.dataset.get_data()
        chains = next(receptors).get_chains()

        for chain in chains:
            raw_count_dict_per_class = self._count_aa_frequencies(self._chain_class_iterator(chain))

            for class_name, raw_count_dict in raw_count_dict_per_class.items():
                result_df = self._count_dict_to_df(raw_count_dict)
                result_df["chain"] = chain
                result_df["class"] = class_name
                result_dfs.append(result_df)

        return pd.concat(result_dfs)

    def _chain_class_iterator(self, chain):
        label_name = self._get_label_name()

        for receptor in self.dataset.get_data():
            assert chain in receptor.get_chains(), f"{AminoAcidFrequencyDistribution.__name__}: All receptors in the dataset must contain the same chains. Expected {chain} but found {receptor.get_chains()}"

            if self.split_by_label:
                yield (receptor.get_chain(chain), receptor.get_attribute(label_name))
            else:
                yield (receptor.get_chain(chain), 0)

    def _get_repertoire_dataset_plotting_data(self):
        raw_count_dict_per_class = {}
        label_name = self._get_label_name()

        if self.split_by_label:
            class_names = self.dataset.get_metadata([label_name])[label_name]
        else:
            class_names = [0] * self.dataset.get_example_count()

        for repertoire, class_name in zip(self.dataset.get_data(), class_names):
            self._count_aa_frequencies(self._repertoire_class_iterator(repertoire, class_name),
                                       raw_count_dict_per_class)

        return self._count_dict_per_class_to_df(raw_count_dict_per_class)

    def _repertoire_class_iterator(self, repertoire, class_name):
        for sequence in repertoire.get_sequence_objects():
            yield (sequence, class_name)

    def _count_aa_frequencies(self, sequence_class_iterator, raw_count_dict=None):
        raw_count_dict = {} if raw_count_dict is None else raw_count_dict

        for item in sequence_class_iterator:
            sequence, class_name = item
            seq_str = sequence.get_sequence(sequence_type=SequenceType.AMINO_ACID)
            seq_pos = self._get_positions(sequence)

            if class_name not in raw_count_dict:
                raw_count_dict[class_name] = {}

            for aa, pos in zip(seq_str, seq_pos):
                if pos not in raw_count_dict[class_name]:
                    raw_count_dict[class_name][pos] = {legal_aa: 0 for legal_aa in
                                                       EnvironmentSettings.get_sequence_alphabet(
                                                           SequenceType.AMINO_ACID)}

                raw_count_dict[class_name][pos][aa] += 1

        return raw_count_dict

    def _count_dict_to_df(self, raw_count_dict):
        df_dict = {"amino acid": [], "position": [], "count": [], "relative frequency": []}
        for pos in raw_count_dict:
            df_dict["position"].extend([pos] * 20)
            df_dict["amino acid"].extend(list(raw_count_dict[pos].keys()))

            counts = list(raw_count_dict[pos].values())
            total_count_for_pos = sum(counts)

            df_dict["count"].extend(counts)
            df_dict["relative frequency"].extend([count / total_count_for_pos for count in counts])

        return pd.DataFrame(df_dict)

    def _get_positions(self, sequence: ReceptorSequence):
        if self.imgt_positions:
            positions = PositionHelper.gen_imgt_positions_from_length(
                len(sequence.get_sequence(SequenceType.AMINO_ACID)),
                sequence.get_attribute("region_type"))
        else:
            positions = list(range(1, len(sequence.get_sequence(SequenceType.AMINO_ACID)) + 1))

        return [str(pos) for pos in positions]

    def _write_results_table(self, results_table):
        file_path = self.result_path / "amino_acid_frequency_distribution.tsv"

        results_table.to_csv(file_path, index=False)

        return ReportOutput(path=file_path, name="Table of amino acid frequencies")

    def _plot_distribution(self, freq_dist):
        freq_dist.sort_values(by=["amino acid"], ascending=False, inplace=True)
        category_orders = None if "class" not in freq_dist.columns else {"class": sorted(set(freq_dist["class"]))}

        y = "relative frequency" if self.relative_frequency else "count"

        figure = px.bar(freq_dist, x="position", y=y, color="amino acid", text="amino acid",
                        facet_col="class" if "class" in freq_dist.columns else None,
                        facet_row="chain" if "chain" in freq_dist.columns else None,
                        color_discrete_map=PlotlyUtil.get_amino_acid_color_map(),
                        category_orders=category_orders,
                        labels={"position": "IMGT position" if self.imgt_positions else "Position",
                                "count": "Count",
                                "relative frequency": "Relative frequency",
                                "amino acid": "Amino acid"}, template="plotly_white")
        figure.update_xaxes(categoryorder='array', categoryarray=self._get_position_order(freq_dist["position"]))
        figure.update_layout(showlegend=False, yaxis={'categoryorder': 'category ascending'})

        if self.relative_frequency:
            figure.update_yaxes(tickformat=",.0%", range=[0, 1])

        file_path = self.result_path / "amino_acid_frequency_distribution.html"
        figure.write_html(str(file_path))

        return ReportOutput(path=file_path, name="Amino acid frequency distribution")

    def _get_position_order(self, positions):
        return [str(int(pos)) if pos.is_integer() else str(pos) for pos in sorted(set(positions.astype(float)))]

    def _compute_frequency_change(self, freq_dist):
        classes = sorted(set(freq_dist["class"]))
        assert len(classes) == 2, f"{AminoAcidFrequencyDistribution.__name__}: cannot compute frequency change when the number of classes is not 2: {classes}"

        class_a_df = freq_dist[freq_dist["class"] == classes[0]]
        class_b_df = freq_dist[freq_dist["class"] == classes[1]]

        on = ["amino acid", "position"]
        on = on + ["chain"] if "chain" in freq_dist.columns else on

        merged_dfs = pd.merge(class_a_df, class_b_df, on=on, how="outer", suffixes=["_a", "_b"])
        merged_dfs = merged_dfs[(merged_dfs["relative frequency_a"] + merged_dfs["relative frequency_b"]) > 0]

        merged_dfs["frequency_change"] = merged_dfs["relative frequency_a"] - merged_dfs["relative frequency_b"]

        pos_class_a = merged_dfs[merged_dfs["frequency_change"] > 0]
        pos_class_b = merged_dfs[merged_dfs["frequency_change"] < 0]

        pos_class_a["positive_class"] = classes[0]
        pos_class_b["positive_class"] = classes[1]
        pos_class_b["frequency_change"] = 0 - pos_class_b["frequency_change"]

        keep_cols = on + ["frequency_change", "positive_class"]
        pos_class_a = pos_class_a[keep_cols]
        pos_class_b = pos_class_b[keep_cols]

        return pd.concat([pos_class_a, pos_class_b])

    def _plot_frequency_change(self, frequency_change):
        figure = px.bar(frequency_change, x="position", y="frequency_change", color="amino acid", text="amino acid",
                        facet_col="positive_class",
                        facet_row="chain" if "chain" in frequency_change.columns else None,
                        color_discrete_map=PlotlyUtil.get_amino_acid_color_map(),
                        labels={"position": "IMGT position" if self.imgt_positions else "Position",
                                "positive_class": "Class",
                                "frequency_change": "Difference in relative frequency",
                                "amino acid": "Amino acid"}, template="plotly_white")

        figure.update_xaxes(categoryorder='array', categoryarray=self._get_position_order(frequency_change["position"]))
        figure.update_layout(showlegend=False, yaxis={'categoryorder': 'category ascending'})

        figure.update_yaxes(tickformat=",.0%")

        file_path = self.result_path / "frequency_change.html"
        figure.write_html(str(file_path))

        return ReportOutput(path=file_path, name="Frequency difference between amino acid usage in the two classes")

    def _get_label_name(self):
        if self.split_by_label:
            if self.label_name is None:
                return list(self.dataset.get_label_names())[0]
            else:
                return self.label_name
        else:
            return None

    def check_prerequisites(self):
        if self.split_by_label:
            if self.label_name is None:
                if len(self.dataset.get_label_names()) != 1:
                    warnings.warn(f"{AminoAcidFrequencyDistribution.__name__}: ambiguous label: split_by_label was set to True but no label name was specified, and the number of available labels is {len(self.dataset.get_label_names())}: {self.dataset.get_label_names()}. Skipping this report...")
                    return False
            else:
                if self.label_name not in self.dataset.get_label_names():
                    warnings.warn(f"{AminoAcidFrequencyDistribution.__name__}: the specified label name ({self.label_name}) was not available among the dataset labels: {self.dataset.get_label_names()}. Skipping this report...")
                    return False

        return True<|MERGE_RESOLUTION|>--- conflicted
+++ resolved
@@ -27,7 +27,6 @@
     """
     Generates a barplot showing the relative frequency of each amino acid at each position in the sequences of a dataset.
 
-<<<<<<< HEAD
     Example output:
 
     .. image:: _static/images/reports/amino_acid_frequency.png
@@ -38,10 +37,7 @@
        :alt: Coefficients report
        :width: 800
 
-    Specification arguments:
-=======
     **Specification arguments:**
->>>>>>> 4eed865a
 
     - imgt_positions (bool): Whether to use IMGT positional numbering or sequence index numbering. When imgt_positions
       is True, IMGT positions are used, meaning sequences of unequal length are aligned according to their IMGT

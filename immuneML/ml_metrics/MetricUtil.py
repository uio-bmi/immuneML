--- conflicted
+++ resolved
@@ -20,11 +20,7 @@
         return fn
 
     @staticmethod
-<<<<<<< HEAD
-    def score_for_metric(metric: Metric, predicted_y, predicted_proba_y, true_y, classes, example_weights=None):
-=======
-    def score_for_metric(metric: ClassificationMetric, predicted_y, predicted_proba_y, true_y, classes):
->>>>>>> d218ad92
+    def score_for_metric(metric: ClassificationMetric, predicted_y, predicted_proba_y, true_y, classes, example_weights=None):
         '''
         Note: when providing label classes, make sure the 'positive class' is sorted last.
         This sorting should be done automatically when accessing Label.values

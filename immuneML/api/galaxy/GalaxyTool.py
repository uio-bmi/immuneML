import abc
import os
import shutil
from abc import ABCMeta
from pathlib import Path
import glob
import traceback
from immuneML.presentation.html.FailedGalaxyHTMLBuilder import FailedGalaxyHTMLBuilder


class GalaxyTool(metaclass=ABCMeta):

    def __init__(self, specification_path: Path, result_path: Path, **kwargs):
        self.yaml_path = Path(specification_path) if specification_path is not None else None
        self.result_path = Path(os.path.relpath(result_path)) if result_path is not None else None

    def run(self):
<<<<<<< HEAD
        self._run()
        shutil.make_archive(str(Path("./immuneML_output")), "zip", self.result_path)
        shutil.move(str(Path("./immuneML_output.zip")), str(self.result_path))
=======
        try:
            self._run()
        except Exception as e:
            traceback_str = traceback.format_exc()
            self._make_failed_galaxy_run_html(traceback_str)
            raise e
        finally:
            shutil.make_archive(Path("./immuneML_output"), "zip", self.result_path)
            shutil.move(str(Path("./immuneML_output.zip")), str(self.result_path))
>>>>>>> b649d3ac

    @abc.abstractmethod
    def _run(self):
        pass

    def _make_failed_galaxy_run_html(self, traceback_str):
        FailedGalaxyHTMLBuilder.build(self.result_path, traceback_str)
<|MERGE_RESOLUTION|>--- conflicted
+++ resolved
@@ -15,11 +15,6 @@
         self.result_path = Path(os.path.relpath(result_path)) if result_path is not None else None
 
     def run(self):
-<<<<<<< HEAD
-        self._run()
-        shutil.make_archive(str(Path("./immuneML_output")), "zip", self.result_path)
-        shutil.move(str(Path("./immuneML_output.zip")), str(self.result_path))
-=======
         try:
             self._run()
         except Exception as e:
@@ -29,7 +24,6 @@
         finally:
             shutil.make_archive(Path("./immuneML_output"), "zip", self.result_path)
             shutil.move(str(Path("./immuneML_output.zip")), str(self.result_path))
->>>>>>> b649d3ac
 
     @abc.abstractmethod
     def _run(self):

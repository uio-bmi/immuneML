<<<<<<< HEAD
import json
=======
import subprocess

from immuneML.tool_interface.interface_components.InterfaceComponent import InterfaceComponent
import shutil
import json
import zmq
>>>>>>> d440e0e3
import os

from immuneML.tool_interface.interface_components.InterfaceComponent import InterfaceComponent


class DatasetToolComponent(InterfaceComponent):
    def __init__(self, tool_path):
        super().__init__()
        self.tool_path = tool_path
        current_directory = os.path.dirname(os.path.abspath(__file__))
        parent_directory = os.path.dirname(current_directory)
        DEFAULT_DATASET_FOLDER_PATH = os.path.join(parent_directory, "generated_datasets")

<<<<<<< HEAD
    def run(self, path: str):
        print("Running dataset tool component")
        self.port = "5556"
        self.start_subprocess(self.tool_path)
        self.open_connection()

        request = {
            'get_dataset': {
                'path': path
            }
        }

        self.socket.send_json(json.dumps(request))
        result = self.socket.recv_json()
        print(json.loads(result))

        self.stop_subprocess()

        return json.loads(result)

    def get_dataset(self, workflow_specification):
        dataset_path = self.run('/Users/oskar/Documents/Skole/Master/immuneml_forked/ML_tool')
        print("Path to dataset created by the tool: ", dataset_path)
        workflow_specification["definitions"]["datasets"]["my_dataset"]["params"]["path"] = dataset_path["path"]
        workflow_specification["definitions"]["datasets"]["my_dataset"]["params"]["metadata_file"] = dataset_path[
            "metadata"]

        return workflow_specification
=======
    @staticmethod
    def run_dataset_tool_component(specs: dict):
        print("Running dataset tool component")

        tool_args = DatasetToolComponent._create_arguments(specs)
        DatasetToolComponent.start_sub_process(specs)

    @staticmethod
    def move_dataset_to_folder(current_path: str, target_path: str):
        shutil.move(current_path, target_path)

    @staticmethod
    def _create_arguments(specs: dict) -> str:
        """ Creates a json string based on dictionary input. Also adds a port number
        """
        tool_arguments = specs["tool_arguments"]
        json_str = json.dumps(tool_arguments)

        return json_str

    @staticmethod
    def _get_executable_path(specs: dict) -> str:
        if "tool_executable" not in specs or "tool_path" not in specs:
            print("Did not find tool executable. Make sure to add this parameter in YAML spec file")
            return ""

        executable_w_path = specs.get("tool_path") + "/" + specs.get("tool_executable")
        return executable_w_path

    @staticmethod
    def start_sub_process(specs: dict):
        print("Starting subprocess")

        # Using ZeroMQ
        context = zmq.Context()

        # Get executable
        executable_path = DatasetToolComponent._get_executable_path(specs)
        if executable_path == "":
            return

        # Find available port
        port_nr = InterfaceComponent.find_available_port()

        # Set up socket communication with subprocess
        socket = context.socket(zmq.REQ)
        connect_str = "tcp://localhost:" + str(port_nr)  # Add the port number
        socket.connect(connect_str)

        interpreter = InterfaceComponent.get_interpreter(executable_path)
        print(f"Found interpreter: {interpreter}")
        input_data = DatasetToolComponent._create_arguments(specs)
        if not interpreter:
            # No interpreter found. Assuming the file is purely an executable.
            subprocess_args = [executable_path, input_data, str(port_nr)]
        else:
            subprocess_args = [interpreter, executable_path, input_data, str(port_nr)]
        process = subprocess.Popen(subprocess_args,
                                   stdin=subprocess.PIPE,
                                   # stdout=subprocess.PIPE,
                                   cwd=specs.get("tool_path"))  # TODO: specs.get("tool_path") have must error check

        # Send the input data to the subprocess
        # socket.send_string(input_data)

        # Wait for the response. This should be the data used further
        # We need to specify the requirements of the response. Could be as easy as the path to the new dataset
        message_response = socket.recv()
        print(f"Message received from the C++ program: {message_response.decode()}")

        # Close the socket and context
        socket.close()
        context.term()

        # Terminate subprocess
        process.terminate()  # TODO: not sure if this is how it is done when we just want the subprocess to end itself

        # TODO: should probably have some error check here
        # Moves the dataset provided through path to a folder decided by immuneML
        InterfaceComponent.move_file_to_dir(message_response.decode(), DatasetToolComponent.DEFAULT_DATASET_FOLDER_PATH)

        print("ENDING DATASET PROCESS")

>>>>>>> d440e0e3
<|MERGE_RESOLUTION|>--- conflicted
+++ resolved
@@ -1,27 +1,23 @@
-<<<<<<< HEAD
 import json
-=======
+import os
+import shutil
 import subprocess
 
-from immuneML.tool_interface.interface_components.InterfaceComponent import InterfaceComponent
-import shutil
-import json
 import zmq
->>>>>>> d440e0e3
-import os
 
 from immuneML.tool_interface.interface_components.InterfaceComponent import InterfaceComponent
 
 
 class DatasetToolComponent(InterfaceComponent):
+    current_directory = os.path.dirname(os.path.abspath(__file__))
+    parent_directory = os.path.dirname(current_directory)
+    DEFAULT_DATASET_FOLDER_PATH = os.path.join(parent_directory, "generated_datasets")
+    """
     def __init__(self, tool_path):
         super().__init__()
         self.tool_path = tool_path
-        current_directory = os.path.dirname(os.path.abspath(__file__))
-        parent_directory = os.path.dirname(current_directory)
-        DEFAULT_DATASET_FOLDER_PATH = os.path.join(parent_directory, "generated_datasets")
 
-<<<<<<< HEAD
+
     def run(self, path: str):
         print("Running dataset tool component")
         self.port = "5556"
@@ -50,7 +46,8 @@
             "metadata"]
 
         return workflow_specification
-=======
+    """
+
     @staticmethod
     def run_dataset_tool_component(specs: dict):
         print("Running dataset tool component")
@@ -132,6 +129,4 @@
         # Moves the dataset provided through path to a folder decided by immuneML
         InterfaceComponent.move_file_to_dir(message_response.decode(), DatasetToolComponent.DEFAULT_DATASET_FOLDER_PATH)
 
-        print("ENDING DATASET PROCESS")
-
->>>>>>> d440e0e3
+        print("ENDING DATASET PROCESS")
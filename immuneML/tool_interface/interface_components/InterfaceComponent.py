<<<<<<< HEAD
import subprocess
import sys
import time
from abc import ABC

import zmq

tool_process = None


class InterfaceComponent(ABC):
    def __init__(self):
        self.tool_path = None
        self.port = None
        self.socket = None
        self.pid = None
        self.programming_language = None
=======
import abc
from abc import ABC
import subprocess
import socket
import shutil
import json
import time
import sys
import os


class InterfaceComponent(metaclass=abc.ABCMeta):

    interpreters = {
        ".py": "python",
        ".class": "java"
    }

    @classmethod
    def _get_interpreters(cls):
        """ Returns the dictionary of interpreters. Not accessible by child classes
        """
        return cls.interpreters

    @staticmethod
    def get_interpreter(executable: str):
        """ Returns the correct interpreter for executable input
        """
        interpreters = InterfaceComponent._get_interpreters()
        file_extension = os.path.splitext(executable)[1]
        if file_extension not in interpreters:
            print(f"Interpreter not found for executable: {executable}")
            return None

        interpreter = interpreters.get(file_extension)

        return interpreter

    @staticmethod
    def find_available_port(start_port=5000, end_port=8000):
        """ Finds an available port on the computer to send to subprocess
        """
        for port in range(start_port, end_port + 1):
            with socket.socket(socket.AF_INET, socket.SOCK_STREAM) as sock:
                try:
                    sock.bind(("", port))
                    return port
                except OSError:
                    pass

        return None

    @staticmethod
    def move_file_to_dir(file_path: str, target_path: str):
        # TODO: does not handle the case where a file with the same name already exists
        shutil.move(file_path, target_path)
>>>>>>> d440e0e3

    def start_subprocess(self, tool_path):
        # TODO set port here? Check if port is available.
        self.tool_path = tool_path
        # Start tool as subprocess
        global tool_process
        tool_process = subprocess.Popen(
            ["python", self.tool_path, self.port],
            stdin=subprocess.PIPE)
        self.pid = tool_process.pid

    def stop_subprocess(self):
        global tool_process
        print("stopping tool process", self.pid)
        if tool_process is not None and (self.pid is None or self.pid == self.pid):
            tool_process.kill()
            tool_process = None
        print("tool process stopped")

    def open_connection(self):
        context = zmq.Context()

        #  Socket to talk to server
        print("Connecting to tool…")
        self.socket = context.socket(zmq.REQ)
        self.socket.connect("tcp://localhost:" + self.port)
        print("Connected to tool")

    def close_connection(self):
        self.socket.close()

    @staticmethod
    def execution_animation(process: subprocess):
        """Function creates an animation to give user feedback while process in running
        """

        num_dots = 0

        while process.poll() is None:
            sys.stdout.write('\rRunning subprocess{}   '.format('.' * num_dots))
            sys.stdout.flush()
            num_dots = (num_dots + 1) % 4
            time.sleep(0.5)

        sys.stdout.flush()
        sys.stdout.write("\rSubprocess finished")

    @staticmethod
    def show_process_output(ml_specs: dict):
        """ Returns true or false for showing process output based on YAML spec file
        """

        show_output = False
        value = ml_specs.get("show_process_output")

        if value is not None:
            if value.lower() == "true":
                show_output = True
            elif value.lower() != "false":
                print(f"Show_process_output must have parameter 'true' or 'false'. Parameter given: {value}")
            else:
                print("""Process output not showing. Include 'Show_process_output: true' in the YAML spec file to 
                see process output""")

        return show_output<|MERGE_RESOLUTION|>--- conflicted
+++ resolved
@@ -1,4 +1,6 @@
-<<<<<<< HEAD
+import os
+import shutil
+import socket
 import subprocess
 import sys
 import time
@@ -16,19 +18,6 @@
         self.socket = None
         self.pid = None
         self.programming_language = None
-=======
-import abc
-from abc import ABC
-import subprocess
-import socket
-import shutil
-import json
-import time
-import sys
-import os
-
-
-class InterfaceComponent(metaclass=abc.ABCMeta):
 
     interpreters = {
         ".py": "python",
@@ -73,7 +62,6 @@
     def move_file_to_dir(file_path: str, target_path: str):
         # TODO: does not handle the case where a file with the same name already exists
         shutil.move(file_path, target_path)
->>>>>>> d440e0e3
 
     def start_subprocess(self, tool_path):
         # TODO set port here? Check if port is available.

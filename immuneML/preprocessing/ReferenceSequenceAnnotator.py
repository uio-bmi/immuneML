import copy
import glob
import shutil
import subprocess
from pathlib import Path
from typing import List

import pandas as pd

from immuneML.IO.dataset_export.AIRRExporter import AIRRExporter
from immuneML.data_model.SequenceParams import RegionType
from immuneML.data_model.SequenceSet import ReceptorSequence, Repertoire
from immuneML.data_model.datasets.ElementDataset import SequenceDataset
from immuneML.data_model.datasets.RepertoireDataset import RepertoireDataset
from immuneML.encodings.reference_encoding.MatchedReferenceUtil import MatchedReferenceUtil
from immuneML.preprocessing.Preprocessor import Preprocessor
from immuneML.util.CompAIRRHelper import CompAIRRHelper
from immuneML.util.CompAIRRParams import CompAIRRParams
from immuneML.util.ParameterValidator import ParameterValidator
from immuneML.util.PathBuilder import PathBuilder


class ReferenceSequenceAnnotator(Preprocessor):
    """
    Annotates each sequence in each repertoire if it matches any of the reference sequences provided as input parameter. This report uses CompAIRR internally. To match CDR3 sequences (and not JUNCTION), CompAIRR v1.10 or later is needed.

    **Specification arguments:**

    - reference_sequences (dict): A dictionary describing the reference dataset file. Import should be specified the same way as regular dataset import. It is only allowed to import a receptor dataset here (i.e., is_repertoire is False and paired is True by default, and these are not allowed to be changed).

    - max_edit_distance (int): The maximum edit distance between a target sequence (from the repertoire) and the reference sequence.

    - compairr_path (str): optional path to the CompAIRR executable. If not given, it is assumed that CompAIRR has been installed such that it can be called directly on the command line with the command 'compairr', or that it is located at /usr/local/bin/compairr.

    - threads (int): how many threads to be used by CompAIRR for sequence matching

    - ignore_genes (bool): Whether to ignore V and J gene information. If False, the V and J genes between two receptor chains have to match. If True, gene information is ignored. By default, ignore_genes is False.

    - output_column_name (str): in case there are multiple annotations, it is possible here to define the name of the column in the output repertoire files for this specific annotation

    - repertoire_batch_size (int): how many repertoires to process simultaneously; depending on the repertoire size, this parameter might be use to limit the memory usage

    - region_type (str): which region type to check, default is IMGT_CDR3


    **YAML specification:**

    .. indent with spaces
    .. code-block:: yaml

        preprocessing_sequences:
            my_preprocessing:
                - step1:
                    ReferenceSequenceAnnotator:
                        reference_sequences:
                            format: VDJDB
                            params:
                                path: path/to/file.csv
                        compairr_path: optional/path/to/compairr
                        ignore_genes: False
                        max_edit_distance: 0
                        output_column_name: matched
                        threads: 4
                        repertoire_batch_size: 5
                        region_type: IMGT_CDR3

    """

    def __init__(self, reference_sequences: List[ReceptorSequence], max_edit_distance: int, compairr_path: str, ignore_genes: bool, threads: int,
                 output_column_name: str, repertoire_batch_size: int, region_type: RegionType):
        super().__init__()
        self._reference_sequences = reference_sequences
        self._max_edit_distance = max_edit_distance
        self._output_column_name = output_column_name
        self._repertoire_batch_size = repertoire_batch_size
        self._region_type = region_type
        self._compairr_params = CompAIRRParams(compairr_path=CompAIRRHelper.determine_compairr_path(compairr_path), keep_compairr_input=True,
                                               differences=max_edit_distance, indels=False, ignore_counts=True, ignore_genes=ignore_genes,
                                               threads=threads, output_filename="compairr_out.tsv", log_filename="compairr_log.txt",
                                               output_pairs=False, do_repertoire_overlap=False, do_sequence_matching=True, pairs_filename="pairs.tsv")

    @classmethod
    def build_object(cls, **kwargs):
        ParameterValidator.assert_keys(list(kwargs.keys()),
                                       ['reference_sequences', 'max_edit_distance', 'compairr_path', 'ignore_genes', 'output_column_name', 'threads',
                                        'repertoire_batch_size', 'region_type'],
                                       ReferenceSequenceAnnotator.__name__, ReferenceSequenceAnnotator.__name__)
        ParameterValidator.assert_in_valid_list(kwargs['region_type'].upper(), [el.name for el in RegionType],
                                                ReferenceSequenceAnnotator.__name__, 'region_type')
        ref_seqs = MatchedReferenceUtil.prepare_reference(reference_params=kwargs['reference_sequences'],
                                                          location=ReferenceSequenceAnnotator.__name__, paired=False)
        return ReferenceSequenceAnnotator(**{**kwargs, 'reference_sequences': ref_seqs,
                                             'region_type': RegionType[kwargs['region_type'].upper()]})

    def process_dataset(self, dataset: RepertoireDataset, result_path: Path, number_of_processes=1) -> RepertoireDataset:
        self._compairr_params.is_cdr3 = self._region_type == RegionType.IMGT_CDR3
        sequence_filepath = self._prepare_sequences_for_compairr(result_path / 'tmp')
        repertoires_filepaths = self._prepare_repertoires_for_compairr(dataset, result_path / 'tmp')

        compairr_output_files = self._annotate_repertoires(sequence_filepath, repertoires_filepaths, result_path)

        processed_dataset = self._make_annotated_dataset(dataset, result_path, compairr_output_files)

        shutil.rmtree(result_path / 'tmp')

        return processed_dataset

    def _annotate_repertoires(self, sequences_filepath, repertoire_filepaths: List[Path], result_path: Path):
        tmp_path = PathBuilder.build(result_path / 'tmp')
        updated_output_files = []

        for index, rep_file in enumerate(repertoire_filepaths):
            batch_tmp_path = PathBuilder.build(tmp_path / str(index))
            args = CompAIRRHelper.get_cmd_args(self._compairr_params, [rep_file, sequences_filepath], batch_tmp_path)
            compairr_result = subprocess.run(args, capture_output=True, text=True)
            output_file = CompAIRRHelper.verify_compairr_output_path(compairr_result, self._compairr_params, batch_tmp_path)
            updated_output_file = result_path / f'updated_compairr_output_{index}.tsv'

            with open(output_file, 'r') as file:
                output_lines = file.readlines()

            with updated_output_file.open(mode='w') as file:
                output_lines[0] = output_lines[0].replace("#", '')
                file.writelines(output_lines)

            updated_output_files.append(updated_output_file)

        return updated_output_files

    def _make_annotated_dataset(self, dataset: RepertoireDataset, result_path: Path, compairr_output_files: List[Path]) -> RepertoireDataset:
        repertoires = []
        repertoire_path = PathBuilder.build(result_path / 'repertoires')

        for index, repertoire in enumerate(dataset.repertoires):

            compairr_out_df = pd.read_csv(compairr_output_files[index], sep='\t', comment="#")
<<<<<<< HEAD
            sequences = self._add_params_to_sequence_objects(repertoire.sequences, compairr_out_df.iloc[:, 1])
=======

            data = repertoire.data.add_fields({self._output_column_name: compairr_out_df.iloc[:, 1].values.astype(int)},
                                              {self._output_column_name: int})
            type_dict = type(data).get_field_type_dict(all_fields=False)
>>>>>>> 01b1c255

            repertoires.append(Repertoire.build_from_dc_object(repertoire_path, metadata=repertoire.metadata,
                                                               filename_base=repertoire.data_filename.name, data=data,
                                                               type_dict=type_dict))

        return RepertoireDataset.build_from_objects(**{'repertoires': repertoires, 'path': result_path})

    def _prepare_sequences_for_compairr(self, result_path: Path) -> Path:
        path = PathBuilder.build(result_path) / 'reference_sequences.tsv'

        # TODO: remove this when import is refactored, this now ensures that string matching is done on sequences as imported
        reference_sequences = []
        for seq in self._reference_sequences:
            tmp_seq = copy.deepcopy(seq)
            tmp_seq.duplicate_count = seq.duplicate_count if not self._compairr_params.ignore_counts else 1
            reference_sequences.append(tmp_seq)

        SequenceDataset.build_from_objects(reference_sequences, PathBuilder.build(result_path),
                                           region_type=self._region_type)

        result_files = glob.glob(str(result_path / "*.tsv"))
        assert len(result_files) == 1, \
            f"Error occurred while exporting sequences for matching using CompAIRR. Resulting files: {result_files}"
        shutil.move(result_files[0], path)

        return path

    def _prepare_repertoires_for_compairr(self, dataset: RepertoireDataset, result_path: Path) -> List[Path]:
        PathBuilder.build(result_path)
        paths = []
        for i, repertoire in enumerate(dataset.repertoires):
            path = result_path / f'repertoires_{i}.tsv'
            CompAIRRHelper.write_repertoire_file(repertoires=[repertoire], filename=path,
                                                 compairr_params=self._compairr_params, export_sequence_id=True)
            paths.append(path)
        return paths

    def _check_column_name(self, dataset):
        for repertoire in dataset.repertoires:
            assert repertoire.get_attribute(self._output_column_name) is None, \
                (f"{ReferenceSequenceAnnotator.__name__}: attribute {self._output_column_name} already exists in "
                 f"repertoire ({repertoire.identifier}); choose another name.")<|MERGE_RESOLUTION|>--- conflicted
+++ resolved
@@ -134,14 +134,10 @@
         for index, repertoire in enumerate(dataset.repertoires):
 
             compairr_out_df = pd.read_csv(compairr_output_files[index], sep='\t', comment="#")
-<<<<<<< HEAD
-            sequences = self._add_params_to_sequence_objects(repertoire.sequences, compairr_out_df.iloc[:, 1])
-=======
 
             data = repertoire.data.add_fields({self._output_column_name: compairr_out_df.iloc[:, 1].values.astype(int)},
                                               {self._output_column_name: int})
             type_dict = type(data).get_field_type_dict(all_fields=False)
->>>>>>> 01b1c255
 
             repertoires.append(Repertoire.build_from_dc_object(repertoire_path, metadata=repertoire.metadata,
                                                                filename_base=repertoire.data_filename.name, data=data,

import json
import shutil
from pathlib import Path

import numpy as np
from olga import load_model

from immuneML.data_model.bnp_util import write_yaml, read_yaml
from immuneML.data_model.dataset.Dataset import Dataset
from immuneML.data_model.dataset.SequenceDataset import SequenceDataset
from immuneML.data_model.receptor.RegionType import RegionType
from immuneML.data_model.receptor.receptor_sequence.Chain import Chain
from immuneML.data_model.receptor.receptor_sequence.ReceptorSequence import ReceptorSequence
from immuneML.data_model.receptor.receptor_sequence.SequenceMetadata import SequenceMetadata
from immuneML.environment.SequenceType import SequenceType
from immuneML.ml_methods.generative_models.GenerativeModel import GenerativeModel
from immuneML.ml_methods.generative_models.OLGA import OLGA
from immuneML.util.Logger import print_log
from immuneML.util.PathBuilder import PathBuilder


class SoNNia(GenerativeModel):
    """
    SoNNia models the selection process of T and B cell receptor repertoires. It is based on the SoNNia Python package.
    It supports SequenceDataset as input, but not RepertoireDataset.

    Original publication:
    Isacchini, G., Walczak, A. M., Mora, T., & Nourmohammad, A. (2021). Deep generative selection models of T and B
    cell receptor repertoires with soNNia. Proceedings of the National Academy of Sciences, 118(14), e2023141118.
    https://doi.org/10.1073/pnas.2023141118

    **Specification arguments:**

    - chain (str)

    - batch_size (int)

    - epochs (int)

    - deep (bool)

    - include_joint_genes (bool)

    - n_gen_seqs (int)

    - custom_model_path (str)

    - default_model_name (str)

        **YAML specification:**

    .. indent with spaces
    .. code-block:: yaml

        definitions:
            ml_methods:
                my_sonnia_model:
                    SoNNia:
                        ...

    """

    @classmethod
    def load_model(cls, path: Path):
        from sonnia.sonnia import SoNNia as InternalSoNNia

        assert path.exists(), f"{cls.__name__}: {path} does not exist."

        model_overview_file = path / 'model_overview.yaml'

        for file in [model_overview_file]:
            assert file.exists(), f"{cls.__name__}: {file} is not a file."

        model_overview = read_yaml(model_overview_file)
        sonnia = SoNNia(**{k: v for k, v in model_overview.items() if k != 'type'})
        with open(path / 'model.json', 'r') as json_file:
            model_data = json.load(json_file)

        sonnia._model = InternalSoNNia(custom_pgen_model=sonnia._model_path,
                                       vj=sonnia.chain in [Chain.ALPHA, Chain.KAPPA, Chain.LIGHT],
                                       include_joint_genes=sonnia.include_joint_genes,
                                       include_indep_genes=not sonnia.include_joint_genes)

        sonnia._model.model.set_weights([np.array(w) for w in model_data['model_weights']])

        return sonnia

    def __init__(self, chain=None, batch_size: int = None, epochs: int = None, deep: bool = False, name: str = None,
                 default_model_name: str = None, n_gen_seqs: int = None, include_joint_genes: bool = True,
                 custom_model_path: str = None):
        if chain is not None:
            super().__init__(chain)
        elif default_model_name is not None:
            super().__init__(chain=Chain.get_chain(default_model_name[-3:]))
        self.epochs = epochs
        self.batch_size = int(batch_size)
        self.deep = deep
        self.include_joint_genes = include_joint_genes
        self.n_gen_seqs = n_gen_seqs
        self._model = None
        self.name = name
        self.default_model_name = default_model_name
        if custom_model_path is None or custom_model_path == '':
            self._model_path = Path(
                load_model.__file__).parent / f"default_models/{OLGA.DEFAULT_MODEL_FOLDER_MAP[self.default_model_name]}"
        else:
            self._model_path = custom_model_path

    def fit(self, dataset: Dataset, path: Path = None):
        from sonnia.sonnia import SoNNia as InternalSoNNia

<<<<<<< HEAD
        region_types = list(set(dataset.get_attribute('region_type', as_list=True)))
        assert len(region_types) == 1 and RegionType[region_types[0].upper()] == RegionType.IMGT_JUNCTION, \
            f"SoNNia supports only IMGT_JUNCTION for the input sequences, got {region_types}"
=======
>>>>>>> 4eed865a
        print_log(f"{SoNNia.__name__}: fitting a selection model...", True)

        data = dataset.get_attributes(['sequence_aa', 'v_call', 'j_call'], as_list=True)
        data_seqs = [[data['sequence_aa'][i], data['v_call'][i], data['j_call'][i]]
                     for i in range(len(data['sequence_aa']))]

        self._model = InternalSoNNia(data_seqs=data_seqs,
                                     gen_seqs=[],
                                     custom_pgen_model=self._model_path,
                                     vj=self.chain in [Chain.ALPHA, Chain.KAPPA, Chain.LIGHT],
                                     include_joint_genes=self.include_joint_genes,
                                     include_indep_genes=not self.include_joint_genes)

        self._model.add_generated_seqs(num_gen_seqs=self.n_gen_seqs, custom_model_folder=self._model_path)

        self._model.infer_selection(epochs=self.epochs, batch_size=self.batch_size, verbose=1)

        print_log(f"{SoNNia.__name__}: selection model fitted.", True)

    def is_same(self, model) -> bool:
        raise NotImplementedError

    def generate_sequences(self, count: int, seed: int, path: Path, sequence_type: SequenceType, compute_p_gen: bool):
        from sonia.sequence_generation import SequenceGeneration

        gen_model = SequenceGeneration(self._model)
        sequences = gen_model.generate_sequences_post(count)
        return SequenceDataset.build_from_objects(sequences=[ReceptorSequence(sequence_aa=seq[0], sequence=seq[3],
                                                                              metadata=SequenceMetadata(
                                                                                  v_call=seq[1],
                                                                                  j_call=seq[2],
                                                                                  region_type=RegionType.IMGT_JUNCTION.name))
                                                             for seq in sequences],
                                                  file_size=len(sequences), path=PathBuilder.build(path),
                                                  name='SoNNiaDataset')

    def compute_p_gens(self, sequences, sequence_type: SequenceType) -> np.ndarray:
        raise NotImplementedError

    def compute_p_gen(self, sequence: dict, sequence_type: SequenceType) -> float:
        raise NotImplementedError

    def can_compute_p_gens(self) -> bool:
        return False

    def can_generate_from_skewed_gene_models(self) -> bool:
        return False

    def generate_from_skewed_gene_models(self, v_genes: list, j_genes: list, seed: int, path: Path,
                                         sequence_type: SequenceType, batch_size: int, compute_p_gen: bool):
        raise NotImplementedError

    def save_model(self, path: Path) -> Path:
        PathBuilder.build(path / 'model')

        write_yaml(path / 'model/model_overview.yaml', {'type': 'SoNNia', 'chain': self.chain.name,
                                                        **{k: v for k, v in vars(self).items()
                                                           if k not in ['_model', 'chain', '_model_path']}})
        attributes_to_save = ['data_seqs', 'gen_seqs', 'log']
        self._model.save_model(path / 'model', attributes_to_save)

        model_json = self._model.model.to_json()
        model_weights = [w.tolist() for w in self._model.model.get_weights()]
        model_data = {'model_config': model_json, 'model_weights': model_weights}
        with open(path / 'model' / 'model.json', 'w') as json_file:
            json.dump(model_data, json_file)

        return Path(shutil.make_archive(str(path / 'trained_model'), "zip", str(path / 'model'))).absolute()<|MERGE_RESOLUTION|>--- conflicted
+++ resolved
@@ -109,12 +109,9 @@
     def fit(self, dataset: Dataset, path: Path = None):
         from sonnia.sonnia import SoNNia as InternalSoNNia
 
-<<<<<<< HEAD
         region_types = list(set(dataset.get_attribute('region_type', as_list=True)))
         assert len(region_types) == 1 and RegionType[region_types[0].upper()] == RegionType.IMGT_JUNCTION, \
             f"SoNNia supports only IMGT_JUNCTION for the input sequences, got {region_types}"
-=======
->>>>>>> 4eed865a
         print_log(f"{SoNNia.__name__}: fitting a selection model...", True)
 
         data = dataset.get_attributes(['sequence_aa', 'v_call', 'j_call'], as_list=True)

from sklearn.neighbors import KNeighborsClassifier

from immuneML.encodings.distance_encoding.CompAIRRDistanceEncoder import CompAIRRDistanceEncoder
from immuneML.encodings.distance_encoding.DistanceEncoder import DistanceEncoder
from immuneML.encodings.evenness_profile.EvennessProfileEncoder import EvennessProfileEncoder
from immuneML.encodings.filtered_sequence_encoding.SequenceAbundanceEncoder import SequenceAbundanceEncoder
from immuneML.encodings.kmer_frequency.KmerFrequencyEncoder import KmerFrequencyEncoder
from immuneML.encodings.onehot.OneHotEncoder import OneHotEncoder
from immuneML.encodings.word2vec.Word2VecEncoder import Word2VecEncoder
from immuneML.ml_methods.SklearnMethod import SklearnMethod
from scripts.specification_util import update_docs_per_mapping


class KNN(SklearnMethod):
    """
    This is a wrapper of scikit-learn’s KNeighborsClassifier class.
    This ML method creates a distance matrix using the given encoded data. If the encoded data is already a distance
    matrix (for example, when using the :ref:`Distance` or :ref:`CompAIRRDistance` encoders), please use :ref:`PrecomputedKNN` instead.

    Please see the `scikit-learn documentation <https://scikit-learn.org/stable/modules/generated/sklearn.neighbors.KNeighborsClassifier.html>`_
    of KNeighborsClassifier for the parameters.

    For usage instructions, check :py:obj:`~immuneML.ml_methods.SklearnMethod.SklearnMethod`.

    YAML specification:

    .. indent with spaces
    .. code-block:: yaml

        my_knn_method:
            KNN:
                # sklearn parameters (same names as in original sklearn class)
                weights: uniform # always use this setting for weights
                n_neighbors: [5, 10, 15] # find the optimal number of neighbors
                # Additional parameter that determines whether to print convergence warnings
                show_warnings: True
            # if any of the parameters under KNN is a list and model_selection_cv is True,
            # a grid search will be done over the given parameters, using the number of folds specified in model_selection_n_folds,
            # and the optimal model will be selected
            model_selection_cv: True
            model_selection_n_folds: 5
        # alternative way to define ML method with default values:
        my_default_knn: KNN

    """

    def __init__(self, parameter_grid: dict = None, parameters: dict = None):
        parameters = parameters if parameters is not None else {}
        parameter_grid = parameter_grid if parameter_grid is not None else {}

        super(KNN, self).__init__(parameter_grid=parameter_grid, parameters=parameters)

    def _get_ml_model(self, cores_for_training: int = 2, X=None):
        params = self._parameters
        params["n_jobs"] = cores_for_training
        return KNeighborsClassifier(**params)

    def get_params(self):
        return self.model.get_params(deep=True)

    def can_predict_proba(self) -> bool:
        return True

    def get_compatible_encoders(self):
<<<<<<< HEAD
        return [KmerFrequencyEncoder, OneHotEncoder, Word2VecEncoder,
                EvennessProfileEncoder, DistanceEncoder, CompAIRRDistanceEncoder]
=======
        return [KmerFrequencyEncoder, OneHotEncoder, Word2VecEncoder, SequenceAbundanceEncoder, EvennessProfileEncoder, DistanceEncoder]
>>>>>>> e70934d4

    @staticmethod
    def get_documentation():
        doc = str(KNN.__doc__)

        mapping = {
            "For usage instructions, check :py:obj:`~immuneML.ml_methods.SklearnMethod.SklearnMethod`.": SklearnMethod.get_usage_documentation("KNN"),
        }

        doc = update_docs_per_mapping(doc, mapping)
        return doc<|MERGE_RESOLUTION|>--- conflicted
+++ resolved
@@ -1,6 +1,5 @@
 from sklearn.neighbors import KNeighborsClassifier
 
-from immuneML.encodings.distance_encoding.CompAIRRDistanceEncoder import CompAIRRDistanceEncoder
 from immuneML.encodings.distance_encoding.DistanceEncoder import DistanceEncoder
 from immuneML.encodings.evenness_profile.EvennessProfileEncoder import EvennessProfileEncoder
 from immuneML.encodings.filtered_sequence_encoding.SequenceAbundanceEncoder import SequenceAbundanceEncoder
@@ -62,12 +61,8 @@
         return True
 
     def get_compatible_encoders(self):
-<<<<<<< HEAD
         return [KmerFrequencyEncoder, OneHotEncoder, Word2VecEncoder,
-                EvennessProfileEncoder, DistanceEncoder, CompAIRRDistanceEncoder]
-=======
-        return [KmerFrequencyEncoder, OneHotEncoder, Word2VecEncoder, SequenceAbundanceEncoder, EvennessProfileEncoder, DistanceEncoder]
->>>>>>> e70934d4
+               SequenceAbundanceEncoder, EvennessProfileEncoder, DistanceEncoder, CompAIRRDistanceEncoder]
 
     @staticmethod
     def get_documentation():

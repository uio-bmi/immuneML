import logging
from datetime import datetime

import numpy as np
import pkg_resources
import torch
from sklearn.preprocessing import label_binarize

from immuneML.environment.Constants import Constants


class Util:

    @staticmethod
    def map_to_old_class_values(y, class_mapping: dict):
        try:
            old_class_type = np.array(list(class_mapping.values())).dtype
            mapped_y = np.copy(y).astype(object)
            for i in range(mapped_y.shape[0]):
                mapped_y[i] = class_mapping[y[i]]
            return mapped_y.astype(old_class_type)
        except Exception as e:
            logging.exception("MLMethod util: error occurred when predicting the class assignment due to mismatch of class types.\n"
                              f"Classes: {y}\nMapping:{class_mapping}")
            raise e

    @staticmethod
    def map_to_new_class_values(y, class_mapping: dict):
        try:
            mapped_y = np.copy(y).astype(object)
            switched_mapping = {value: key for key, value in class_mapping.items()}
            new_class_type = np.array(list(switched_mapping.values())).dtype
            for i in range(mapped_y.shape[0]):
                mapped_y[i] = switched_mapping[y[i]]
            return mapped_y.astype(new_class_type)
        except Exception as e:
            logging.exception(f"MLMethod util: error occurred when fitting the model due to mismatch of class types.\n"
                              f"Classes: {y}\nMapping:{class_mapping}")
            raise e

    @staticmethod
    def make_class_mapping(y) -> dict:
        """Creates a class mapping from a list of classes which can be strings, numbers of booleans; maps to same name in multi-class settings"""
        classes = np.unique(y)
        if classes.shape[0] == 2:
            return Util.make_binary_class_mapping(y)
        else:
            return {cls: cls for cls in classes}

    @staticmethod
    def make_binary_class_mapping(y) -> dict:
        """
        Creates binary class mapping from a list of classes which can be strings, numbers or boolean values

        Arguments:

            y: list of classes per example, as supplied to fit() method of the classifier; it should include all classes that will appear in the data

        Returns:
             mapping dictionary where 0 and 1 are always the keys and the values are original class names which were mapped for these values

        """
        unique_values = sorted(set(y))
        assert len(unique_values) == 2, f"MLMethod: there has two be exactly two classes to use this classifier," \
<<<<<<< HEAD
                                            f" instead got {str(unique_values)[1:-1]}. For multi-class classification, " \
                                            f"consider some of the other classifiers."
=======
                                        f" instead got {str(unique_values)[1:-1]}. For multi-class classification, " \
                                        f"consider some of the other classifiers."

        if positive_class is None:
            return {0: unique_values[0], 1: unique_values[1]}
        else:
            assert positive_class in unique_values, f"MLMethod: the specified positive class '{positive_class}' does not occur " \
                                                    f"in the list of available classes: {str(unique_values)[1:-1]}."
            unique_values.remove(positive_class)
            return {0: unique_values[0], 1: positive_class}
>>>>>>> 32a0fc53

        return {0: unique_values[0], 1: unique_values[1]}

    @staticmethod
    def binarize_label_classes(true_y, predicted_y, classes):
        """Binarizes the predictions in place using scikit-learn's label_binarize() method"""
        if hasattr(true_y, 'dtype') and true_y.dtype.type is np.str_ or isinstance(true_y, list) and any(isinstance(item, str) for item in true_y):
            true_y = label_binarize(true_y, classes=classes)
            predicted_y = label_binarize(predicted_y, classes=classes)

        return true_y, predicted_y

    @staticmethod
    def setup_pytorch(number_of_threads, random_seed):
        torch.set_num_threads(number_of_threads)
        torch.manual_seed(random_seed)

    @staticmethod
    def get_immuneML_version():
        try:
            return 'immuneML ' + pkg_resources.get_distribution('immuneML').version
        except pkg_resources.DistributionNotFound as err:
            try:
                return 'immuneML ' + Constants.VERSION
            except Exception as e:
                return f'immuneML-dev-{datetime.now()}'<|MERGE_RESOLUTION|>--- conflicted
+++ resolved
@@ -39,16 +39,16 @@
             raise e
 
     @staticmethod
-    def make_class_mapping(y) -> dict:
+    def make_class_mapping(y, positive_class=None) -> dict:
         """Creates a class mapping from a list of classes which can be strings, numbers of booleans; maps to same name in multi-class settings"""
         classes = np.unique(y)
         if classes.shape[0] == 2:
-            return Util.make_binary_class_mapping(y)
+            return Util.make_binary_class_mapping(y, positive_class)
         else:
             return {cls: cls for cls in classes}
 
     @staticmethod
-    def make_binary_class_mapping(y) -> dict:
+    def make_binary_class_mapping(y, positive_class=None) -> dict:
         """
         Creates binary class mapping from a list of classes which can be strings, numbers or boolean values
 
@@ -62,10 +62,6 @@
         """
         unique_values = sorted(set(y))
         assert len(unique_values) == 2, f"MLMethod: there has two be exactly two classes to use this classifier," \
-<<<<<<< HEAD
-                                            f" instead got {str(unique_values)[1:-1]}. For multi-class classification, " \
-                                            f"consider some of the other classifiers."
-=======
                                         f" instead got {str(unique_values)[1:-1]}. For multi-class classification, " \
                                         f"consider some of the other classifiers."
 
@@ -76,13 +72,15 @@
                                                     f"in the list of available classes: {str(unique_values)[1:-1]}."
             unique_values.remove(positive_class)
             return {0: unique_values[0], 1: positive_class}
->>>>>>> 32a0fc53
 
-        return {0: unique_values[0], 1: unique_values[1]}
 
     @staticmethod
     def binarize_label_classes(true_y, predicted_y, classes):
-        """Binarizes the predictions in place using scikit-learn's label_binarize() method"""
+        """
+        Binarizes the predictions in place using scikit-learn's label_binarize() method
+
+        Necessary for some sklearn metrics, like roc_auc_score
+        """
         if hasattr(true_y, 'dtype') and true_y.dtype.type is np.str_ or isinstance(true_y, list) and any(isinstance(item, str) for item in true_y):
             true_y = label_binarize(true_y, classes=classes)
             predicted_y = label_binarize(predicted_y, classes=classes)
@@ -90,9 +88,11 @@
         return true_y, predicted_y
 
     @staticmethod
-    def setup_pytorch(number_of_threads, random_seed):
+    def setup_pytorch(number_of_threads, random_seed, pytorch_device_name=None):
         torch.set_num_threads(number_of_threads)
         torch.manual_seed(random_seed)
+        if pytorch_device_name is not None:
+            torch.device(pytorch_device_name)
 
     @staticmethod
     def get_immuneML_version():

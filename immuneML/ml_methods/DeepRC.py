import hashlib
import warnings
from pathlib import Path

import h5py
import numpy as np
import pkg_resources
import torch
import yaml
from sklearn.exceptions import NotFittedError
from sklearn.model_selection import train_test_split
from tqdm import tqdm

from immuneML.caching.CacheHandler import CacheHandler
from immuneML.data_model.encoded_data.EncodedData import EncodedData
from immuneML.encodings.deeprc.DeepRCEncoder import DeepRCEncoder
from immuneML.environment.Label import Label
from immuneML.ml_methods.MLMethod import MLMethod
from immuneML.ml_methods.util.Util import Util
from immuneML.util.FilenameHandler import FilenameHandler
from immuneML.util.PathBuilder import PathBuilder
from immuneML.util.ReflectionHandler import ReflectionHandler


class DeepRC(MLMethod):
    """
    This classifier uses the DeepRC method for repertoire classification. The DeepRC ML method should be used in combination
    with the DeepRC encoder. Also consider using the :ref:`DeepRCMotifDiscovery` report for interpretability.

    Notes:

    - DeepRC uses PyTorch functionalities that depend on GPU. Therefore, DeepRC does not work on a CPU.

    - This wrapper around DeepRC currently only supports binary classification.

    Reference:
    Michael Widrich, Bernhard Schäfl, Milena Pavlović, Geir Kjetil Sandve, Sepp Hochreiter, Victor Greiff, Günter Klambauer
    ‘DeepRC: Immune repertoire classification with attention-based deep massive multiple instance learning’.
    bioRxiv preprint doi: `https://doi.org/10.1101/2020.04.12.038158 <https://doi.org/10.1101/2020.04.12.038158>`_


    Arguments:

        validation_part (float):  the part of the data that will be used for validation, the rest will be used for training.

        add_positional_information (bool): whether positional information should be included in the input features.

        kernel_size (int): the size of the 1D-CNN kernels.

        n_kernels (int): the number of 1D-CNN kernels in each layer.

        n_additional_convs (int): Number of additional 1D-CNN layers after first layer

        n_attention_network_layers (int): Number of attention layers to compute keys

        n_attention_network_units (int): Number of units in each attention layer

        n_output_network_units (int): Number of units in the output layer

        consider_seq_counts (bool): whether the input data should be scaled by the receptor sequence counts.

        sequence_reduction_fraction (float): Fraction of number of sequences to which to reduce the number of sequences per bag based on attention weights. Has to be in range [0,1].

        reduction_mb_size (int): Reduction of sequences per bag is performed using minibatches of reduction_mb_size` sequences to compute the attention weights.

        n_updates (int): Number of updates to train for

        n_torch_threads (int):  Number of parallel threads to allow PyTorch

        learning_rate (float): Learning rate for adam optimizer

        l1_weight_decay (float): l1 weight decay factor. l1 weight penalty will be added to loss, scaled by `l1_weight_decay`

        l2_weight_decay (float): l2 weight decay factor. l2 weight penalty will be added to loss, scaled by `l2_weight_decay`

        evaluate_at (int): Evaluate model on training and validation set every `evaluate_at` updates. This will also check for a new best model for early stopping.

        sample_n_sequences (int): Optional random sub-sampling of `sample_n_sequences` sequences per repertoire. Number of sequences per repertoire might be smaller than `sample_n_sequences` if repertoire is smaller or random indices have been drawn multiple times. If None, all sequences will be loaded for each repertoire.

        training_batch_size (int): Number of repertoires per minibatch during training.

        n_workers (int): Number of background processes to use for converting dataset to hdf5 container and training set data loader.

        pytorch_device_name (str): The name of the pytorch device to use. This name will be passed to  torch.device(self.pytorch_device_name). The default value is cuda:0

    YAML specification:

    .. indent with spaces
    .. code-block:: yaml

        my_deeprc_method:
            DeepRC:
                validation_part: 0.2
                add_positional_information: True
                kernel_size: 9

    """

    def __init__(self, validation_part, add_positional_information, kernel_size, n_kernels,
                 n_additional_convs, n_attention_network_layers, n_attention_network_units, n_output_network_units,
                 consider_seq_counts, sequence_reduction_fraction, reduction_mb_size, n_updates, n_torch_threads,
                 learning_rate, l1_weight_decay, l2_weight_decay, evaluate_at, sample_n_sequences, training_batch_size, n_workers,
                 keep_dataset_in_ram, pytorch_device_name):
        super(DeepRC, self).__init__()

        if not ReflectionHandler.is_installed("deeprc"):
            raise RuntimeError(f"{DeepRC.__name__}: deeprc module is not installed. Please check the documentation at "
                               f"https://docs.immuneml.uio.no/installation/install_with_package_manager.html for instructions how to install it.")

        from deeprc.deeprc_binary.training import train
        self.training_function = train

        self.model = None
        self.result_path = None

        self.max_seq_len = None
        self.label = None

        self.keep_dataset_in_ram = keep_dataset_in_ram
        self.pytorch_device_name = pytorch_device_name
        self.pytorch_device = torch.device(self.pytorch_device_name)

        # ML model setting (not inherited from DeepRC code)
        self.validation_part = validation_part

        # DeepRC class settings:
        self.add_positional_information = add_positional_information
        self.n_input_features = 20 + 3 * self.add_positional_information
        self.kernel_size = kernel_size
        self.n_kernels = n_kernels
        self.n_additional_convs = n_additional_convs
        self.n_attention_network_layers = n_attention_network_layers
        self.n_attention_network_units = n_attention_network_units
        self.n_output_network_units = n_output_network_units
        self.consider_seq_counts = consider_seq_counts
        self.sequence_reduction_fraction = sequence_reduction_fraction
        self.reduction_mb_size = reduction_mb_size

        # train function settings:
        self.evaluate_at = evaluate_at
        self.n_updates = n_updates
        self.n_torch_threads = n_torch_threads
        self.learning_rate = learning_rate
        self.l1_weight_decay = l1_weight_decay
        self.l2_weight_decay = l2_weight_decay

        # Dataloader related settings:
        self.sample_n_sequences = sample_n_sequences
        self.training_batch_size = training_batch_size
        self.n_workers = n_workers

        self.feature_names = None

    def _metadata_to_hdf5(self, metadata_filepath: Path, label_name: str):
        from deeprc.deeprc_binary.dataset_converters import DatasetToHDF5

        hdf5_filepath = metadata_filepath.parent / f"{metadata_filepath.stem}.hdf5"
        converter = DatasetToHDF5(metadata_file=str(metadata_filepath),
                                  id_column=DeepRCEncoder.ID_COLUMN,
                                  single_class_label_columns=tuple([label_name]),
                                  sequence_column=DeepRCEncoder.SEQUENCE_COLUMN,
                                  sequence_counts_column=DeepRCEncoder.COUNTS_COLUMN,
                                  column_sep=DeepRCEncoder.SEP,
                                  filename_extension=f".{DeepRCEncoder.EXTENSION}",
                                  verbose=False)
        converter.save_data_to_file(output_file=str(hdf5_filepath), n_workers=self.n_workers)

        return hdf5_filepath

    def _load_dataset_in_ram(self, hdf5_filepath: Path):
        with h5py.File(str(hdf5_filepath), 'r') as hf:
            pre_loaded_hdf5_file = dict()
            pre_loaded_hdf5_file['seq_lens'] = hf['sampledata']['seq_lens'][:]
            pre_loaded_hdf5_file['counts_per_sequence'] = hf['sampledata']['counts_per_sequence'][:]
            pre_loaded_hdf5_file['amino_acid_sequences'] = hf['sampledata']['amino_acid_sequences'][:]

        return pre_loaded_hdf5_file

    def _get_train_val_indices(self, n_examples, classes):
        """splits the data to training and validation and attempts to preserve the class distribution if possible"""

        indices = np.arange(0, n_examples)
        train_indices, val_indices = train_test_split(indices, test_size=self.validation_part, shuffle=True, stratify=classes)

        return train_indices, val_indices

    def make_data_loader(self, hdf5_filepath: Path, pre_loaded_hdf5_file, indices, label_name, eval_only: bool, is_train: bool, n_workers=1):
        """
        Creates a pytorch dataloader using DeepRC's RepertoireDataReaderBinary

        :param hdf5_filepath: the path to the HDF5 file
        :param pre_loaded_hdf5_file: Optional: It is faster to load the hdf5 file into the RAM as dictionary instead
            of keeping it on the disk. `pre_loaded_hdf5_file` is the loaded hdf5 file as dictionary.
            If None, the hdf5 file will be read from the disk and consume less RAM.
        :param indices: indices of the subset of repertoires in the data that will be used for this dataset.
                If 'None', all repertoires will be used.
        :param label_name: the name of the label to be predicted
        :param eval_only: whether the dataloader will only be used for evaluation (no training).
                if false, sample_n_sequences can be set
        :param is_train: whether this is a dataloader for training data. If true, self.training_batch_size is used.
        :param n_workers: the number of workers used in torch.utils.data.DataLoader
        :return: a Pytorch dataloader
        """
        from deeprc.deeprc_binary.dataset_readers import RepertoireDataReaderBinary
        from deeprc.deeprc_binary.dataset_readers import no_stack_collate_fn

        sample_n_sequences = None if eval_only else self.sample_n_sequences
        training_batch_size = self.training_batch_size if is_train else 1

        positive_class = self.label.positive_class if self.label.positive_class is not None else self.label.values[0]

        dataset = RepertoireDataReaderBinary(
            hdf5_filepath=str(hdf5_filepath), set_inds=indices,
            sample_n_sequences=sample_n_sequences, target_label=label_name,
            true_class_label_value=positive_class,
            pre_loaded_hdf5_file=pre_loaded_hdf5_file,
            verbose=False)
        dataloader = torch.utils.data.DataLoader(dataset, batch_size=training_batch_size,
                                                 shuffle=True,
                                                 num_workers=n_workers,
                                                 collate_fn=no_stack_collate_fn)
        return dataloader

    def _prepare_caching_params(self, encoded_data: EncodedData, type: str, label_name: str):
        return (("metadata_filepath", str(encoded_data.info["metadata_filepath"])),
                ("y", hashlib.sha256(str(encoded_data.labels[label_name]).encode("utf-8")).hexdigest()),
                ("label_name", label_name),
                ("type", type),
                ("validation_part", self.validation_part),
                ("add_positional_information", self.add_positional_information),
                ("n_input_features", self.n_input_features),
                ("kernel_size", self.kernel_size),
                ("n_kernels", self.n_kernels),
                ("n_additional_convs", self.n_additional_convs),
                ("n_attention_network_layers", self.n_attention_network_layers),
                ("n_attention_network_units", self.n_attention_network_units),
                ("n_output_network_units", self.n_output_network_units),
                ("consider_seq_counts", self.consider_seq_counts),
                ("sequence_reduction_fraction", self.sequence_reduction_fraction),
                ("reduction_mb_size", self.reduction_mb_size),
                ("n_updates", self.n_updates),
                ("n_torch_threads", self.n_torch_threads),
                ("learning_rate", self.learning_rate),
                ("l1_weight_decay", self.l1_weight_decay),
                ("l2_weight_decay", self.l2_weight_decay),
                ("sample_n_sequences", self.sample_n_sequences),
                ("training_batch_size", self.training_batch_size),
                ("n_workers", self.n_workers),
                ("evaluate_at", self.evaluate_at),
                ("pytorch_device_name", self.pytorch_device_name))

    def fit(self, encoded_data: EncodedData, label: Label, optimization_metric=None, cores_for_training: int = 2):
        if encoded_data.example_weights is not None:
            warnings.warn(f"{self.__class__.__name__}: cannot fit this classifier with example weights, fitting without example weights instead... Example weights will still be applied when computing evaluation metrics after fitting.")

        self.feature_names = encoded_data.feature_names
        self.label = label
        self.model = CacheHandler.memo_by_params(self._prepare_caching_params(encoded_data, "fit", label.name),
                                                 lambda: self._fit(encoded_data, label.name, cores_for_training))

    def _fit(self, encoded_data: EncodedData, label_name: str, cores_for_training: int = 2):

        hdf5_filepath = self._metadata_to_hdf5(encoded_data.info["metadata_filepath"], label_name)
        pre_loaded_hdf5_file = self._load_dataset_in_ram(hdf5_filepath) if self.keep_dataset_in_ram else None

        train_indices, val_indices = self._get_train_val_indices(len(encoded_data.example_ids), encoded_data.labels[label_name])
        self.max_seq_len = encoded_data.info["max_sequence_length"]

        self._fit_for_label(hdf5_filepath, pre_loaded_hdf5_file, train_indices, val_indices, label_name, cores_for_training)

        return self.model

    def _fit_for_label(self, hdf5_filepath: Path, pre_loaded_hdf5_file, train_indices, val_indices, label_name: str, cores_for_training: int):
        from deeprc.deeprc_binary.architectures import DeepRC as DeepRCInternal

        train_dataloader = self.make_data_loader(hdf5_filepath, pre_loaded_hdf5_file, train_indices, label_name, eval_only=False, is_train=True,
                                                 n_workers=self.n_workers)
        train_eval_dataloader = self.make_data_loader(hdf5_filepath, pre_loaded_hdf5_file, train_indices, label_name, eval_only=True, is_train=True)
        val_eval_dataloader = self.make_data_loader(hdf5_filepath, pre_loaded_hdf5_file, val_indices, label_name, eval_only=True, is_train=False)

        self.model = DeepRCInternal(n_input_features=self.n_input_features, n_output_features=1, max_seq_len=self.max_seq_len,
                                    kernel_size=self.kernel_size, consider_seq_counts=self.consider_seq_counts,
                                    n_kernels=self.n_kernels, n_additional_convs=self.n_additional_convs,
                                    n_attention_network_layers=self.n_attention_network_layers,
                                    n_attention_network_units=self.n_attention_network_units,
                                    n_output_network_layers=0,
                                    n_output_network_units=self.n_output_network_units,
                                    add_positional_information=self.add_positional_information,
                                    sequence_reduction_fraction=self.sequence_reduction_fraction,
                                    reduction_mb_size=self.reduction_mb_size, device=self.pytorch_device)

        self.training_function(self.model, trainingset_dataloader=train_dataloader, trainingset_eval_dataloader=train_eval_dataloader,
                               validationset_eval_dataloader=val_eval_dataloader, results_directory=self.result_path / "deeprc_log",
                               n_updates=self.n_updates, num_torch_threads=self.n_torch_threads, learning_rate=self.learning_rate,
                               l1_weight_decay=self.l1_weight_decay, l2_weight_decay=self.l2_weight_decay,
                               show_progress=False, device=self.pytorch_device, evaluate_at=self.evaluate_at)

    def fit_by_cross_validation(self, encoded_data: EncodedData, label: Label = None, optimization_metric: str = None,
                                number_of_splits: int = 5,  cores_for_training: int = -1):
        warnings.warn("DeepRC: cross-validation on this classifier is not defined: fitting one model instead...")
        self.fit(encoded_data=encoded_data, label=label)

    def get_params(self):
        return {name: param.data.tolist() for name, param in self.model.named_parameters()}

    def check_is_fitted(self, label_name: str):
        if label_name != self.label.name:
            raise NotFittedError("This DeepRCs instance is not fitted yet. "
                                 "Call 'fit' with appropriate arguments before using this method.")

    def predict(self, encoded_data: EncodedData, label: Label):
        probabilities = self.predict_proba(encoded_data, label)
<<<<<<< HEAD

        pos_class_probs = probabilities[label.name][label.positive_class]
        negative_class = label.get_binary_negative_class()

=======

        pos_class_probs = probabilities[label.name][label.positive_class]
        negative_class = label.get_binary_negative_class()

>>>>>>> 0991971f
        return {label.name: [label.positive_class if probability > 0.5 else negative_class for probability in pos_class_probs]}

    def predict_proba(self, encoded_data: EncodedData, label: Label):
        self.check_is_fitted(label.name)

        hdf5_filepath = self._metadata_to_hdf5(encoded_data.info["metadata_filepath"], label.name)
        pre_loaded_hdf5_file = self._load_dataset_in_ram(hdf5_filepath) if self.keep_dataset_in_ram else None

        test_dataloader = self.make_data_loader(hdf5_filepath, pre_loaded_hdf5_file, indices=None, label_name=label.name, eval_only=True, is_train=False)

        probs_pos_class = self._model_predict(self.model, test_dataloader)

        return {label.name: {label.positive_class: probs_pos_class,
                             label.get_binary_negative_class(): 1 - probs_pos_class}}


    def _model_predict(self, model, dataloader):
        """Based on the DeepRC function evaluate (deeprc.deeprc_binary.training.evaluate)"""
        with torch.no_grad():
            model.to(device=self.pytorch_device)
            scoring_predictions = []
            for scoring_data in tqdm(dataloader, total=len(dataloader), desc="Evaluating model",
                                     disable=True, position=1):
                # Get samples as lists
                labels, inputs, sequence_lengths, counts_per_sequence, sample_ids = scoring_data

                # Apply attention-based sequence reduction and create minibatch
                labels, inputs, sequence_lengths, n_sequences = model.reduce_and_stack_minibatch(
                    labels, inputs, sequence_lengths, counts_per_sequence)

                # Compute predictions from reduced sequences
                logit_outputs = model(inputs, n_sequences)
                prediction = torch.sigmoid(logit_outputs)
                scoring_predictions.append(prediction)

            # predictions
            scoring_predictions = torch.cat(scoring_predictions, dim=0).float().cpu().numpy()

        return scoring_predictions

    def load(self, path: Path, details_path: Path = None):
        name = FilenameHandler.get_filename(self.__class__.__name__, "pt")
        file_path = path / name
        if file_path.is_file():
            self.model = torch.load(str(file_path))
            self.model.eval()
        else:
            raise FileNotFoundError(f"{self.__class__.__name__} model could not be loaded from {file_path}. "
                                    f"Check if the path to the {name} file is properly set.")

        if details_path is None:
            params_path = path / FilenameHandler.get_filename(self.__class__.__name__, "yaml")
        else:
            params_path = details_path

        if params_path.is_file():
            with params_path.open("r") as file:
                desc = yaml.safe_load(file)
                if "label" in desc:
                    setattr(self, "label", Label(**desc["label"]))
                for param in ["feature_names", "classes"]:
                    if param in desc:
                        setattr(self, param, desc[param])

    def store(self, path, feature_names=None, details_path: Path = None):
        PathBuilder.build(path)
        name = FilenameHandler.get_filename(self.__class__.__name__, "pt")
        torch.save(self.model, str(path / name))

        if details_path is None:
            params_path = path / FilenameHandler.get_filename(self.__class__.__name__, "yaml")
        else:
            params_path = details_path

        with params_path.open("w") as file:
            desc = {
                **(self.get_params()),
                "feature_names": feature_names,
                "classes": self.get_classes()
            }
            if self.label is not None:
                desc["label"] = self.label.get_desc_for_storage()

            yaml.dump(desc, file)

    def check_if_exists(self, path):
        file_path = path / FilenameHandler.get_filename(self.__class__.__name__, "pt")

        return file_path.is_file()

    def get_package_info(self) -> str:
        return 'immuneML ' + Util.get_immuneML_version() + '; deepRC ' + pkg_resources.get_distribution('DeepRC').version

    def get_feature_names(self) -> list:
        return self.feature_names

    def can_predict_proba(self) -> bool:
        return True

    def get_class_mapping(self) -> dict:
        return {}

    def get_label_name(self) -> str:
        return self.label.name

    def get_compatible_encoders(self):
        return [DeepRCEncoder]<|MERGE_RESOLUTION|>--- conflicted
+++ resolved
@@ -298,7 +298,7 @@
     def fit_by_cross_validation(self, encoded_data: EncodedData, label: Label = None, optimization_metric: str = None,
                                 number_of_splits: int = 5,  cores_for_training: int = -1):
         warnings.warn("DeepRC: cross-validation on this classifier is not defined: fitting one model instead...")
-        self.fit(encoded_data=encoded_data, label=label)
+        self.fit(encoded_data, label)
 
     def get_params(self):
         return {name: param.data.tolist() for name, param in self.model.named_parameters()}
@@ -310,17 +310,10 @@
 
     def predict(self, encoded_data: EncodedData, label: Label):
         probabilities = self.predict_proba(encoded_data, label)
-<<<<<<< HEAD
 
         pos_class_probs = probabilities[label.name][label.positive_class]
         negative_class = label.get_binary_negative_class()
 
-=======
-
-        pos_class_probs = probabilities[label.name][label.positive_class]
-        negative_class = label.get_binary_negative_class()
-
->>>>>>> 0991971f
         return {label.name: [label.positive_class if probability > 0.5 else negative_class for probability in pos_class_probs]}
 
     def predict_proba(self, encoded_data: EncodedData, label: Label):

--- conflicted
+++ resolved
@@ -5,13 +5,8 @@
 class ImplantAnnotation:
     signal_id: str = None
     motif_id: str = None
-<<<<<<< HEAD
-    motif_instance: MotifInstance = None
+    motif_instance: str = None
     position: int = None
 
     def __str__(self):
-        return str({key: str(val) for key, val in vars(self).items()})
-=======
-    motif_instance: str = None
-    position: int = None
->>>>>>> 6c44f71c
+        return str({key: str(val) for key, val in vars(self).items()})
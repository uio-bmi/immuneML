import random
import uuid
from pathlib import Path

from immuneML.IO.dataset_export.ImmuneMLExporter import ImmuneMLExporter
from immuneML.data_model.dataset.ReceptorDataset import ReceptorDataset
from immuneML.data_model.dataset.RepertoireDataset import RepertoireDataset
from immuneML.data_model.dataset.SequenceDataset import SequenceDataset
from immuneML.data_model.receptor.RegionType import RegionType
from immuneML.data_model.receptor.TCABReceptor import TCABReceptor
from immuneML.data_model.receptor.receptor_sequence.ReceptorSequence import ReceptorSequence
from immuneML.data_model.receptor.receptor_sequence.SequenceMetadata import SequenceMetadata
from immuneML.environment.EnvironmentSettings import EnvironmentSettings
from immuneML.util.PathBuilder import PathBuilder
from immuneML.util.RepertoireBuilder import RepertoireBuilder


class RandomDatasetGenerator:

    @staticmethod
    def _check_probabilities(probabilities_dict, key_type, dict_name):
        assert isinstance(probabilities_dict, dict) and all(
            isinstance(key, key_type) for key in probabilities_dict.keys()) \
               and all(isinstance(value, float) or value in {0, 1} for value in probabilities_dict.values()) \
               and 0.99 <= round(sum(probabilities_dict.values()), 5) <= 1, \
            f"RandomDatasetGenerator: {dict_name} are not specified correctly. They should be a dictionary with probabilities per count " \
            f"and sum to 1, but got {probabilities_dict} instead."

    @staticmethod
    def _check_labels(labels: dict):
        if labels is not None:
            assert isinstance(labels, dict)
            for label in labels:
                RandomDatasetGenerator._check_probabilities(labels[label], object, f"labels - {label}")

    @staticmethod
    def _check_example_count(count, name):
        assert isinstance(count, int) and count > 0, f"RandomDatasetGenerator: {name} is not specified properly. " \
                                                     f"It should be a positive integer, got {count} instead."

    @staticmethod
    def _check_path(path: Path):
        assert path is not None, "RandomDatasetGenerator: path cannot be None when generating datasets."

    @staticmethod
    def _check_rep_dataset_generation_params(repertoire_count: int, sequence_count_probabilities: dict,
                                             sequence_length_probabilities: dict,
                                             labels: dict, path: Path):

        RandomDatasetGenerator._check_example_count(repertoire_count, "repertoire_count")
        RandomDatasetGenerator._check_probabilities(sequence_count_probabilities, int, "sequence_count_probabilities")
        RandomDatasetGenerator._check_probabilities(sequence_length_probabilities, int, "sequence_length_probabilities")
        RandomDatasetGenerator._check_labels(labels)
        RandomDatasetGenerator._check_path(path)

    @staticmethod
    def generate_repertoire_dataset(repertoire_count: int, sequence_count_probabilities: dict,
                                    sequence_length_probabilities: dict,
                                    labels: dict, path: Path, name="repertoire_dataset") -> RepertoireDataset:
        """
        Creates repertoire_count repertoires where the number of sequences per repertoire is sampled from the probability distribution given
        in sequence_count_probabilities. The length of sequences is sampled independently for each sequence from
        sequence_length_probabilities distribution. The labels are also randomly assigned to repertoires from the distribution given in
        labels. In this case, labels are multi-class, so each repertoire will get at one class from each label. This means that negative
        classes for the labels should be included as well in the specification.

        An example of input parameters is given below:
        repertoire_count: 100 # generate 100 repertoires
        sequence_count_probabilities:
            100: 0.5 # half of the generated repertoires will have 100 sequences
            200: 0.5 # the other half of the generated repertoires will have 200 sequences
        sequence_length_distribution:
            14: 0.8 # 80% of all generated sequences for all repertoires will have length 14
            15: 0.2 # 20% of all generated sequences across all repertoires will have length 15
        labels:
            cmv: # label name
                True: 0.5 # 50% of the repertoires will have class True
                False: 0.5 # 50% of the repertoires will have class False
            coeliac: # next label with classes that will be assigned to repertoires independently of the previous label or any other parameter
                1: 0.3 # 30% of the generated repertoires will have class 1
                0: 0.7 # 70% of the generated repertoires will have class 0
        """
        RandomDatasetGenerator._check_rep_dataset_generation_params(repertoire_count, sequence_count_probabilities,
                                                                    sequence_length_probabilities,
                                                                    labels, path)

        alphabet = EnvironmentSettings.get_sequence_alphabet()
        PathBuilder.build(path)

        sequences = [["".join(random.choices(alphabet,
                                             k=random.choices(list(sequence_length_probabilities.keys()),
                                                              sequence_length_probabilities.values())[0]))
                      for seq_count in range(
                random.choices(list(sequence_count_probabilities.keys()), sequence_count_probabilities.values())[0])]
                     for rep in range(repertoire_count)]

        processed_labels, dataset_params = RandomDatasetGenerator._make_labels(labels, repertoire_count)

        repertoires, metadata = RepertoireBuilder.build(sequences=sequences, path=path, labels=processed_labels)
        dataset = RepertoireDataset(labels=dataset_params, repertoires=repertoires, metadata_file=metadata, name=name)

        ImmuneMLExporter.export(dataset, path)

        return dataset

    @staticmethod
    def _make_labels(labels: dict, element_count: int):
        if labels is not None:
            processed_labels = {
                label: random.choices(list(labels[label].keys()), labels[label].values(), k=element_count) for label
                in labels}
            dataset_params = {label: list(labels[label].keys()) for label in labels}
        else:
            processed_labels = None
            dataset_params = None

        return processed_labels, dataset_params

    @staticmethod
    def _check_receptor_dataset_generation_params(receptor_count: int, chain_1_length_probabilities: dict,
                                                  chain_2_length_probabilities: dict, labels: dict, path: Path):

        RandomDatasetGenerator._check_probabilities(chain_1_length_probabilities, int, 'chain_1_length_probabilities')
        RandomDatasetGenerator._check_probabilities(chain_2_length_probabilities, int, 'chain_2_length_probabilities')
        RandomDatasetGenerator._check_example_count(receptor_count, "receptor_count")
        RandomDatasetGenerator._check_labels(labels)
        RandomDatasetGenerator._check_path(path)

    @staticmethod
    def generate_receptor_dataset(receptor_count: int, chain_1_length_probabilities: dict,
                                  chain_2_length_probabilities: dict, labels: dict,
                                  path: Path):
        """
        Creates receptor_count receptors where the length of sequences in each chain is sampled independently for each sequence from
        chain_n_length_probabilities distribution. The labels are also randomly assigned to receptors from the distribution given in
        labels. In this case, labels are multi-class, so each receptor will get one class from each label. This means that negative
        classes for the labels should be included as well in the specification. chain 1 and 2 in this case refer to alpha and beta
        chain of a T-cell receptor.

        An example of input parameters is given below:

        receptor_count: 100 # generate 100 TRABReceptors
        chain_1_length_probabilities:
            14: 0.8 # 80% of all generated sequences for all receptors (for chain 1) will have length 14
            15: 0.2 # 20% of all generated sequences across all receptors (for chain 1) will have length 15
        chain_2_length_probabilities:
            14: 0.8 # 80% of all generated sequences for all receptors (for chain 2) will have length 14
            15: 0.2 # 20% of all generated sequences across all receptors (for chain 2) will have length 15
        labels:
            epitope1: # label name
                True: 0.5 # 50% of the receptors will have class True
                False: 0.5 # 50% of the receptors will have class False
            epitope2: # next label with classes that will be assigned to receptors independently of the previous label or other parameters
                1: 0.3 # 30% of the generated receptors will have class 1
                0: 0.7 # 70% of the generated receptors will have class 0
        """
        RandomDatasetGenerator._check_receptor_dataset_generation_params(receptor_count, chain_1_length_probabilities,
                                                                         chain_2_length_probabilities, labels, path)

        alphabet = EnvironmentSettings.get_sequence_alphabet()
        PathBuilder.build(path)

        get_random_sequence = lambda proba, chain, id: ReceptorSequence(
            "".join(random.choices(alphabet, k=random.choices(list(proba.keys()),
                                                              proba.values())[0])),
            metadata=SequenceMetadata(duplicate_count=1, region_type='IMGT_CDR3',
                                      v_call=chain + "V1-1*01",
                                      j_call=chain + "J1-1*01",
                                      chain=chain,
                                      cell_id=str(id)))

        receptors = [TCABReceptor(alpha=get_random_sequence(chain_1_length_probabilities, "TRA", i),
                                  beta=get_random_sequence(chain_2_length_probabilities, "TRB", i),
                                  identifier=str(i),
                                  metadata={
                                      **{label: random.choices(list(label_dict.keys()), label_dict.values(), k=1)[0]
                                         for label, label_dict in labels.items()}, **{"subject": f"subj_{i + 1}"}})
                     for i in range(receptor_count)]

        processed_labels, dataset_params = RandomDatasetGenerator._make_labels(labels, receptor_count)
        dataset = ReceptorDataset.build_from_objects(receptors, 100, path, name="receptor_dataset",
                                                     labels=dataset_params)

        ImmuneMLExporter.export(dataset, path)

        return dataset

    @staticmethod
    def _check_sequence_dataset_generation_params(receptor_count: int, length_probabilities: dict, labels: dict,
                                                  path: Path):
        RandomDatasetGenerator._check_probabilities(length_probabilities, int, 'length_probabilities')
        RandomDatasetGenerator._check_example_count(receptor_count, "receptor_count")
        RandomDatasetGenerator._check_labels(labels)
        RandomDatasetGenerator._check_path(path)

    @staticmethod
    def generate_sequence_dataset(sequence_count: int, length_probabilities: dict, labels: dict, path: Path,
                                  region_type: str = RegionType.IMGT_CDR3.name):
        """
        Creates sequence_count receptor sequences (single chain) where the length of sequences in each chain is sampled independently for each sequence from
        length_probabilities distribution. The labels are also randomly assigned to sequences from the distribution given in
        labels. In this case, labels are multi-class, so each sequences will get one class from each label. This means that negative
        classes for the labels should be included as well in the specification.

        An example of input parameters is given below:

        sequence_count: 100 # generate 100 TRB ReceptorSequences
        length_probabilities:
            14: 0.8 # 80% of all generated sequences for all receptors (for chain 1) will have length 14
            15: 0.2 # 20% of all generated sequences across all receptors (for chain 1) will have length 15
        labels:
            epitope1: # label name
                True: 0.5 # 50% of the receptors will have class True
                False: 0.5 # 50% of the receptors will have class False
            epitope2: # next label with classes that will be assigned to receptors independently of the previous label or other parameters
                1: 0.3 # 30% of the generated receptors will have class 1
                0: 0.7 # 70% of the generated receptors will have class 0
        """
        RandomDatasetGenerator._check_sequence_dataset_generation_params(sequence_count, length_probabilities, labels,
                                                                         path)

        alphabet = EnvironmentSettings.get_sequence_alphabet()
        PathBuilder.build(path)

        chain = "TRB"

        sequences = [
            ReceptorSequence("".join(random.choices(alphabet, k=
            random.choices(list(length_probabilities.keys()), length_probabilities.values())[0])),
                             metadata=SequenceMetadata(duplicate_count=1,
                                                       v_call=chain + "V1-1*01",
                                                       j_call=chain + "J1-1*01",
                                                       chain=chain,
                                                       region_type=RegionType[region_type].name,
                                                       custom_params={**{label: random.choices(list(label_dict.keys()),
                                                                                               label_dict.values(),
                                                                                               k=1)[0]
                                                                         for label, label_dict in labels.items()},
                                                                      **{"subject": f"subj_{i + 1}"}}),
                             sequence_id=uuid.uuid4().hex)
            for i in range(sequence_count)]

        processed_labels, dataset_params = RandomDatasetGenerator._make_labels(labels, sequence_count)
        dataset = SequenceDataset.build_from_objects(sequences, sequence_count, path, name="sequence_dataset",
                                                     labels=dataset_params)

<<<<<<< HEAD
        return ImmuneMLExporter.export(dataset, path)
=======
        ImmuneMLExporter.export(dataset, path)

        return dataset
>>>>>>> 03e506cd
<|MERGE_RESOLUTION|>--- conflicted
+++ resolved
@@ -244,10 +244,6 @@
         dataset = SequenceDataset.build_from_objects(sequences, sequence_count, path, name="sequence_dataset",
                                                      labels=dataset_params)
 
-<<<<<<< HEAD
-        return ImmuneMLExporter.export(dataset, path)
-=======
         ImmuneMLExporter.export(dataset, path)
 
-        return dataset
->>>>>>> 03e506cd
+        return dataset
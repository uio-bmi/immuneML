import copy
import logging
from pathlib import Path

import numpy as np

from immuneML.IO.dataset_export.AIRRExporter import AIRRExporter
from immuneML.data_model.bnp_util import merge_dataclass_objects, bnp_write_to_file, get_type_dict_from_bnp_object
from immuneML.data_model.dataset.Dataset import Dataset
from immuneML.data_model.dataset.SequenceDataset import SequenceDataset
from immuneML.hyperparameter_optimization.config.SplitType import SplitType
from immuneML.ml_methods.generative_models.GenerativeModel import GenerativeModel
from immuneML.reports.data_reports.DataReport import DataReport
from immuneML.reports.train_gen_model_reports.TrainGenModelReport import TrainGenModelReport
from immuneML.util.Logger import print_log
from immuneML.util.PathBuilder import PathBuilder
from immuneML.workflows.instructions.GenModelInstruction import GenModelState, GenModelInstruction
from immuneML.workflows.steps.data_splitter.DataSplitter import DataSplitter
from immuneML.workflows.steps.data_splitter.DataSplitterParams import DataSplitterParams


class TrainGenModelState(GenModelState):
    combined_dataset: Dataset = None
    train_dataset: Dataset = None
    test_dataset: Dataset = None
    training_percentage: float = None


class TrainGenModelInstruction(GenModelInstruction):
    """
    .. note::

        This is an experimental feature

    TrainGenModel instruction implements training generative AIRR models on receptor level. Models that can be trained
    for sequence generation are listed under Generative Models section.

    This instruction takes a dataset as input which will be used to train a model, the model itself, and the number of
    sequences to generate to illustrate the applicability of the model. It can also produce reports of the fitted model
    and reports of original and generated sequences.

    To use the generative model previously trained with immuneML, see :ref:`ApplyGenModel` instruction.


    **Specification arguments:**

    - dataset: dataset to use for fitting the generative model; it has to be defined under definitions/datasets

    - method: which model to fit (defined previously under definitions/ml_methods)

    - number_of_processes (int): how many processes to use for fitting the model

    - gen_examples_count (int): how many examples (sequences, repertoires) to generate from the fitted model

    - training_percentage (int): which percentage (0-1) of the original dataset to use for fitting the model while the
      remaining will be used only for comparison with generated sequences

    - export_combined_dataset (bool): When set to true, the combined training+(test+)generated dataset is exported as one dataset.
      The original and generated examples are labelled differently such that they can be further analysed and compared.
      When false, only the generated data is exported. By default, export_combined_dataset is False.

    - reports (list): list of report ids (defined under definitions/reports) to apply after fitting a generative model
      and generating gen_examples_count examples; these can be data reports (to be run on generated examples), ML
      reports (to be run on the fitted model)

    **YAML specification:**

    .. indent with spaces
    .. code-block:: yaml

<<<<<<< HEAD
        my_train_gen_model_inst: # user-defined instruction name
            type: TrainGenModel
            dataset: d1 # defined previously under definitions/datasets
            model: model1 # defined previously under definitions/ml_methods
            gen_examples_count: 100
            number_of_processes: 4
            training_percentage: 0.7
            reports: [data_rep1, ml_rep2]
=======
        instructions:
            my_train_gen_model_inst: # user-defined instruction name
                type: TrainGenModel
                dataset: d1 # defined previously under definitions/datasets
                model: model1 # defined previously under definitions/ml_methods
                gen_examples_count: 100
                number_of_processes: 4
                reports: [data_rep1, ml_rep2]
>>>>>>> 4eed865a

    """

    MAX_ELEMENT_COUNT_TO_SHOW = 10

    def __init__(self, dataset: Dataset = None, method: GenerativeModel = None, number_of_processes: int = 1,
                 gen_examples_count: int = 100, result_path: Path = None, name: str = None, reports: list = None,
                 export_combined_dataset: bool = False, training_percentage: float = None):
        super().__init__(TrainGenModelState(result_path, name, gen_examples_count), method, reports)
        self.dataset = dataset
        self.number_of_processes = number_of_processes
        self.export_combined_dataset = export_combined_dataset
        self.state.training_percentage = training_percentage

    def run(self, result_path: Path) -> TrainGenModelState:
        self._set_path(result_path)
        self._split_dataset()
        self._fit_model()
        self._save_model()
        self._gen_data()
        self._run_reports()

        return self.state

    def _split_dataset(self):
        if self.state.training_percentage != 1:
            split_params = DataSplitterParams(dataset=self.dataset, split_strategy=SplitType.RANDOM, split_count=1,
                                              training_percentage=self.state.training_percentage,
                                              paths=[self.state.result_path])
            train_datasets, test_datasets = DataSplitter.run(split_params)
            self.state.train_dataset = train_datasets[0]
            self.state.test_dataset = test_datasets[0]
        else:
            logging.info(f"{TrainGenModelInstruction.__name__}: training_percentage was set to 1 meaning that the full "
                         f"dataset will be used for fitting the generative model. All resulting comparison reports "
                         f"will then use the full original dataset as opposed to independent test dataset if the "
                         f"training percentage was less than 1.")
            self.state.train_dataset = self.dataset
            self.state.test_dataset = self.dataset

    def _fit_model(self):
        print_log(f"{self.state.name}: starting to fit the model", True)
        self.method.fit(self.state.train_dataset, self.state.result_path)
        print_log(f"{self.state.name}: fitted the model", True)

    def _gen_data(self):
        super()._gen_data()
        self._make_and_export_combined_dataset()

    def _make_combined_dataset(self):
        path = PathBuilder.build(self.state.result_path / 'combined_dataset')

        gen_data = self._get_dataclass_object_from_dataset(self.generated_dataset,
                                                           np.ones(self.state.gen_examples_count),
                                                           np.zeros(self.state.gen_examples_count))

        if self.state.training_percentage < 1:

            org_data = self._get_dataclass_object_from_dataset(self.state.train_dataset,
                                                               np.zeros(self.state.train_dataset.get_example_count()),
                                                               np.ones(self.state.train_dataset.get_example_count()))
            test_data = self._get_dataclass_object_from_dataset(self.state.test_dataset,
                                                                np.zeros(self.state.test_dataset.get_example_count()),
                                                                np.zeros(self.state.test_dataset.get_example_count()))

            combined_data = merge_dataclass_objects([org_data, test_data, gen_data], fill_unmatched=True)
        else:
            org_data = self._get_dataclass_object_from_dataset(self.dataset, np.zeros(self.dataset.get_example_count()),
                                                               np.ones(self.dataset.get_example_count()))
            combined_data = merge_dataclass_objects([org_data, gen_data], fill_unmatched=True)

        bnp_write_to_file(path / 'batch1.tsv', combined_data)

        self.state.combined_dataset = SequenceDataset.build(
            dataset_file=path / f'combined_{self.state.name}_dataset.yaml', filenames=[path / 'batch1.tsv'],
            types=get_type_dict_from_bnp_object(combined_data), element_class_name='ReceptorSequence')

    def _get_dataclass_object_from_dataset(self, dataset: Dataset, from_gen_model_vals: np.ndarray,
                                           used_for_training_vals: np.ndarray):
        data = merge_dataclass_objects(list(dataset.get_data(batch_size=dataset.get_example_count(),
                                                             return_objects=False)))
        data = data.add_fields({'from_gen_model': from_gen_model_vals, 'used_for_training': used_for_training_vals},
                               {'from_gen_model': bool, 'used_for_training': bool})

        return data

    def _make_and_export_combined_dataset(self):
        if self.export_combined_dataset and isinstance(self.dataset, SequenceDataset):
            self._make_combined_dataset()
            export_path = PathBuilder.build(self.state.result_path / 'exported_combined_dataset')
            try:
                AIRRExporter.export(self.state.combined_dataset, export_path)
                self.state.exported_datasets['combined_dataset'] = export_path
            except AssertionError as e:
                logging.warning(f"{TrainGenModelInstruction.__name__}: {self.state.name}: combined dataset could not "
                                f"be exported due to the following error: {e}.")
        else:
            logging.warning(f"{TrainGenModelInstruction.__name__}: {self.state.name}: export_combined_dataset is only "
                            f"supported for sequence datasets at this point.")

    def _run_reports(self):
        super()._run_reports()

        report_path = self._get_reports_path()
        for report in self.reports:
            original_dataset = self.state.train_dataset if self.state.training_percentage != 1 else self.dataset
            report.result_path = report_path
            if isinstance(report, TrainGenModelReport):
                report.generated_dataset = self.generated_dataset
                report.original_dataset = original_dataset
                report.model = self.method
                self.state.report_results['instruction_reports'].append(report.generate_report())
            elif isinstance(report, DataReport):
                rep = copy.deepcopy(report)
                rep.result_path = PathBuilder.build(rep.result_path.parent / f"{rep.result_path.name}_original_dataset")
                rep.dataset = original_dataset
                rep.name = rep.name + " (original dataset)"
                self.state.report_results['data_reports'].append(rep.generate_report())

        super()._print_report_summary_log()

    def _save_model(self):
        self.state.model_path = self.method.save_model(self.state.result_path / 'trained_model/')<|MERGE_RESOLUTION|>--- conflicted
+++ resolved
@@ -52,13 +52,6 @@
 
     - gen_examples_count (int): how many examples (sequences, repertoires) to generate from the fitted model
 
-    - training_percentage (int): which percentage (0-1) of the original dataset to use for fitting the model while the
-      remaining will be used only for comparison with generated sequences
-
-    - export_combined_dataset (bool): When set to true, the combined training+(test+)generated dataset is exported as one dataset.
-      The original and generated examples are labelled differently such that they can be further analysed and compared.
-      When false, only the generated data is exported. By default, export_combined_dataset is False.
-
     - reports (list): list of report ids (defined under definitions/reports) to apply after fitting a generative model
       and generating gen_examples_count examples; these can be data reports (to be run on generated examples), ML
       reports (to be run on the fitted model)
@@ -68,16 +61,6 @@
     .. indent with spaces
     .. code-block:: yaml
 
-<<<<<<< HEAD
-        my_train_gen_model_inst: # user-defined instruction name
-            type: TrainGenModel
-            dataset: d1 # defined previously under definitions/datasets
-            model: model1 # defined previously under definitions/ml_methods
-            gen_examples_count: 100
-            number_of_processes: 4
-            training_percentage: 0.7
-            reports: [data_rep1, ml_rep2]
-=======
         instructions:
             my_train_gen_model_inst: # user-defined instruction name
                 type: TrainGenModel
@@ -85,8 +68,8 @@
                 model: model1 # defined previously under definitions/ml_methods
                 gen_examples_count: 100
                 number_of_processes: 4
+                training_percentage: 0.7
                 reports: [data_rep1, ml_rep2]
->>>>>>> 4eed865a
 
     """
 

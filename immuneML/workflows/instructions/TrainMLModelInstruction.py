--- conflicted
+++ resolved
@@ -151,16 +151,10 @@
         if self.state.refit_optimal_model:
             print_log(f"TrainMLModel: retraining optimal model for label {label.name} {index_repr}.\n", include_datetime=True)
             self.state.optimal_hp_items[label.name] = MLProcess(self.state.dataset, None, label, self.state.metrics, self.state.optimization_metric,
-<<<<<<< HEAD
                                                                 self.state.path / f"optimal_{label.name}", number_of_processes=self.state.number_of_processes,
                                                                 label_config=self.state.label_configuration, hp_setting=optimal_hp_setting,
                                                                 example_weighting=self.state.example_weighting).run(0)
-            print(f"{datetime.datetime.now()}: TrainMLModel: finished retraining optimal model for label {label.name} {index_repr}.\n", flush=True)
-=======
-                                                           self.state.path / f"optimal_{label.name}", number_of_processes=self.state.number_of_processes,
-                                                           label_config=self.state.label_configuration, hp_setting=optimal_hp_setting).run(0)
             print_log(f"TrainMLModel: finished retraining optimal model for label {label.name} {index_repr}.\n", include_datetime=True)
->>>>>>> 6dffa7a8
 
         else:
             optimal_assessment_state = self.state.assessment_states[optimal_hp_settings.index(optimal_hp_setting)]

import os
from pathlib import Path

import numpy as np
import pandas as pd
<<<<<<< HEAD
from immuneML.ml_metrics.MetricUtil import MetricUtil
=======
>>>>>>> d218ad92

from immuneML.environment.Label import Label
from immuneML.ml_methods.classifiers.MLMethod import MLMethod
from immuneML.ml_metrics.ClassificationMetric import ClassificationMetric
from immuneML.ml_metrics.MetricUtil import MetricUtil
from immuneML.util.PathBuilder import PathBuilder
from immuneML.workflows.steps.MLMethodAssessmentParams import MLMethodAssessmentParams
from immuneML.workflows.steps.Step import Step


class MLMethodAssessment(Step):
    fieldnames = ["run", "optimal_method_params", "method", "encoding_params", "encoding", "evaluated_on"]

    @staticmethod
    def run(input_params: MLMethodAssessmentParams = None):
        X = input_params.dataset.encoded_data
        predicted_y = input_params.method.predict(X, input_params.label)
        predicted_proba_y_per_class = input_params.method.predict_proba(X, input_params.label)
        true_y = input_params.dataset.encoded_data.labels
        example_weights = input_params.dataset.get_example_weights()

        example_ids = input_params.dataset.get_example_ids()

        MLMethodAssessment._store_predictions(method=input_params.method, true_y=true_y, predicted_y=predicted_y,
                                              predicted_proba_y_per_class=predicted_proba_y_per_class,
                                              label=input_params.label, predictions_path=input_params.predictions_path,
                                              example_ids=example_ids, split_index=input_params.split_index)

        scores = MLMethodAssessment._score(metrics_list=input_params.metrics, optimization_metric=input_params.optimization_metric,
                                           label=input_params.label, split_index=input_params.split_index, predicted_y=predicted_y,
                                           predicted_proba_y_per_class=predicted_proba_y_per_class, true_y=true_y,
                                           example_weights=example_weights, method=input_params.method,
                                           ml_score_path=input_params.ml_score_path)

        return scores

    @staticmethod
<<<<<<< HEAD
    def _score(metrics_list: set, optimization_metric: Metric, label: Label, predicted_y, predicted_proba_y_per_class, true_y, example_weights, ml_score_path: Path,
=======
    def _score(metrics_list: set, optimization_metric: ClassificationMetric, label: Label, predicted_y, predicted_proba_y_per_class, true_y, ml_score_path: Path,
>>>>>>> d218ad92
               split_index: int, method: MLMethod):
        results = {}
        scores = {}

        predicted_proba_class = predicted_proba_y_per_class[label.name] if predicted_proba_y_per_class is not None else None
        predicted_proba_y = np.vstack([predicted_proba_class[cls] for cls in label.values]).T if predicted_proba_class is not None else None

        metrics_with_optim_metric = set(metrics_list)
        metrics_with_optim_metric.add(optimization_metric)

        metrics_with_optim_metric = sorted(list(metrics_with_optim_metric), key=lambda metric: metric.name)

        for metric in metrics_with_optim_metric:
            score = MetricUtil.score_for_metric(metric=metric,
                                                predicted_y=predicted_y[label.name],
                                                true_y=true_y[label.name],
                                                example_weights=example_weights,
                                                classes=label.values,
                                                predicted_proba_y=predicted_proba_y)
            results[f"{label.name}_{metric.name.lower()}"] = score
            scores[metric.name.lower()] = score

        results["split_index"] = split_index

        df = pd.DataFrame([results])

        if ml_score_path.is_file() and os.path.getsize(ml_score_path) > 0:
            df.to_csv(ml_score_path, mode='a', header=False, index=False)
        else:
            df.to_csv(ml_score_path, index=False)

        return scores

    @staticmethod
    def _store_predictions(method: MLMethod, true_y, predicted_y, predicted_proba_y_per_class, label: Label, predictions_path, summary_path=None,
                           example_ids: list = None, split_index: int = None):

        df = pd.DataFrame()
        df["example_id"] = example_ids
        df["split_index"] = [split_index for i in range(len(example_ids))]

        df[f"{label.name}_true_class"] = true_y[label.name]
        df[f"{label.name}_predicted_class"] = predicted_y[label.name]

        for cls in method.get_classes():
            tmp = predicted_proba_y_per_class[label.name][cls] if predicted_proba_y_per_class is not None and predicted_proba_y_per_class[label.name] is not None else None
            df[f'{label.name}_{cls}_proba'] = tmp

        if predictions_path is not None:
            df.to_csv(predictions_path, index=False)

        if summary_path is not None:
            PathBuilder.build(os.path.dirname(os.path.abspath(summary_path)))
            if os.path.isfile(summary_path) and os.path.getsize(summary_path) > 0:
                df.to_csv(summary_path, mode='a', header=False, index=False)
            else:
                df.to_csv(summary_path, index=False)<|MERGE_RESOLUTION|>--- conflicted
+++ resolved
@@ -3,10 +3,7 @@
 
 import numpy as np
 import pandas as pd
-<<<<<<< HEAD
 from immuneML.ml_metrics.MetricUtil import MetricUtil
-=======
->>>>>>> d218ad92
 
 from immuneML.environment.Label import Label
 from immuneML.ml_methods.classifiers.MLMethod import MLMethod
@@ -44,11 +41,7 @@
         return scores
 
     @staticmethod
-<<<<<<< HEAD
-    def _score(metrics_list: set, optimization_metric: Metric, label: Label, predicted_y, predicted_proba_y_per_class, true_y, example_weights, ml_score_path: Path,
-=======
-    def _score(metrics_list: set, optimization_metric: ClassificationMetric, label: Label, predicted_y, predicted_proba_y_per_class, true_y, ml_score_path: Path,
->>>>>>> d218ad92
+    def _score(metrics_list: set, optimization_metric: ClassificationMetric, label: Label, predicted_y, predicted_proba_y_per_class, true_y, example_weights, ml_score_path: Path,
                split_index: int, method: MLMethod):
         results = {}
         scores = {}

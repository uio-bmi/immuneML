import logging

from immuneML.dsl.symbol_table.SymbolTableEntry import SymbolTableEntry
from immuneML.dsl.symbol_table.SymbolType import SymbolType


class SymbolTable:
    """
    Symbol table contains all objects parsed from the specification in the following format:

    .. list-table::
        :header-rows: 1

        * - symbol
          - symbol_type
          - item
          - config
          -
        * - e1
          - encoding
          - EncodingObject
          - {..}
          - -> SymbolTableEntry object
        * - seq1
          - preprocessing
          - [ClonesPerRepertoireFilter(), MetadataRepertoireFilter()]
          - {..}
          - -> SymbolTableEntry object

    """

    def __init__(self):
        self._items = {}

    def add(self, symbol: str, symbol_type: SymbolType, item, config: dict = None):
        if symbol in self._items.keys() and self._items[symbol] is not None:
<<<<<<< HEAD
            logging.warning("An item with the key {} was already set in the SymbolTable during parsing. If overwriting "
                          "it was the intended behavior, please ignore this warning.".format(symbol), Warning)
=======
            logging.warning(
                f"An item with the key {symbol} was already set in the SymbolTable during parsing. If overwriting "
                "it was the intended behavior, please ignore this warning.")
>>>>>>> 4f66aacf

        self._items[symbol] = SymbolTableEntry(symbol=symbol, symbol_type=symbol_type, item=item, config=config)

    def get(self, symbol):
        if symbol is not None:
            if self.contains(symbol):
                return self._items[symbol].item
            else:
                raise KeyError(
                    f"SymbolTable: item with key {symbol} was not defined previously so it could not be retrieved during "
                    f"parsing. Please check if an item with key {symbol} was defined in the specification. "
                    f"If it was present, check if its parent keys were correctly defined. ")
        else:
            return None

    def get_config(self, symbol):
        return self._items[symbol].config

    def contains(self, symbol):
        return symbol in self._items

    def get_by_type(self, symbol_type: SymbolType) -> list:
        items = [self._items[key] for key in self._items.keys() if self._items[key].symbol_type == symbol_type]
        return items

    def get_keys_by_type(self, symbol_type: SymbolType) -> list:
        return [key for key in self._items.keys() if self._items[key].symbol_type == symbol_type]

    def get_signals(self):
        return [signal.item for signal in self.get_by_type(SymbolType.SIGNAL)]

    def __str__(self):
        return f"SymbolTable()"

    __repr__ = __str__<|MERGE_RESOLUTION|>--- conflicted
+++ resolved
@@ -34,14 +34,9 @@
 
     def add(self, symbol: str, symbol_type: SymbolType, item, config: dict = None):
         if symbol in self._items.keys() and self._items[symbol] is not None:
-<<<<<<< HEAD
-            logging.warning("An item with the key {} was already set in the SymbolTable during parsing. If overwriting "
-                          "it was the intended behavior, please ignore this warning.".format(symbol), Warning)
-=======
             logging.warning(
                 f"An item with the key {symbol} was already set in the SymbolTable during parsing. If overwriting "
                 "it was the intended behavior, please ignore this warning.")
->>>>>>> 4f66aacf
 
         self._items[symbol] = SymbolTableEntry(symbol=symbol, symbol_type=symbol_type, item=item, config=config)
 

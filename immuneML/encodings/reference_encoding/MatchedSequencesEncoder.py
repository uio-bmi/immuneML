from multiprocessing.pool import Pool
<<<<<<< HEAD
=======
from typing import List
>>>>>>> 451d455f

import numpy as np
import pandas as pd

from immuneML.analysis.SequenceMatcher import SequenceMatcher
from immuneML.caching.CacheHandler import CacheHandler
from immuneML.data_model.dataset.RepertoireDataset import RepertoireDataset
from immuneML.data_model.encoded_data.EncodedData import EncodedData
<<<<<<< HEAD
from immuneML.data_model.receptor.receptor_sequence.ReceptorSequenceList import ReceptorSequenceList
=======
from immuneML.data_model.receptor.receptor_sequence.ReceptorSequence import ReceptorSequence
>>>>>>> 451d455f
from immuneML.data_model.repertoire.Repertoire import Repertoire
from immuneML.encodings.DatasetEncoder import DatasetEncoder
from immuneML.encodings.EncoderParams import EncoderParams
from immuneML.encodings.reference_encoding.MatchedReferenceUtil import MatchedReferenceUtil
from immuneML.util.ParameterValidator import ParameterValidator
from immuneML.util.ReadsType import ReadsType


class MatchedSequencesEncoder(DatasetEncoder):
    """
    Encodes the dataset based on the matches between a RepertoireDataset and a reference sequence dataset.

    This encoding can be used in combination with the :ref:`Matches` report.

    When sum_matches and normalize are set to True, this encoder behaves as described in: Yao, Y. et al. ‘T cell receptor repertoire as a potential diagnostic marker for celiac disease’.
    Clinical Immunology Volume 222 (January 2021): 108621. `doi.org/10.1016/j.clim.2020.108621 <https://doi.org/10.1016/j.clim.2020.108621>`_


    Arguments:

        reference (dict): A dictionary describing the reference dataset file. Import should be specified the same way as regular dataset import. It is only allowed to import a sequence dataset here (i.e., is_repertoire and paired are False by default, and are not allowed to be set to True).

        max_edit_distance (int): The maximum edit distance between a target sequence (from the repertoire) and the reference sequence.

        reads (:py:mod:`~immuneML.util.ReadsType`): Reads type signify whether the counts of the sequences in the repertoire will be taken into account. If :py:mod:`~immuneML.util.ReadsType.UNIQUE`, only unique sequences (clonotypes) are counted, and if :py:mod:`~immuneML.util.ReadsType.ALL`, the sequence 'count' value is summed when determining the number of matches. The default value for reads is all.

        sum_matches (bool): When sum_matches is False, the resulting encoded data matrix contains multiple columns with the number of matches per reference sequence. When sum_matches is true, all columns are summed together, meaning that there is only one aggregated sum of matches per repertoire in the encoded data.
        To use this encoder in combination with the :ref:`Matches` report, sum_matches must be set to False. When sum_matches is set to True, this encoder behaves as described by Yao, Y. et al. By default, sum_matches is False.

        normalize (bool): If True, the sequence matches are divided by the total number of unique sequences in the repertoire (when reads = unique) or the total number of reads in the repertoire (when reads = all).


    YAML Specification:

    .. indent with spaces
    .. code-block:: yaml

        my_ms_encoding:
            MatchedSequences:
                reference:
                    format: VDJDB
                    params:
                        path: path/to/file.txt
                max_edit_distance: 1
<<<<<<< HEAD
    """

    def __init__(self, max_edit_distance: int, reference: ReceptorSequenceList, reads: ReadsType, sum_matches: bool, normalize: bool,
=======

    """

    def __init__(self, max_edit_distance: int, reference: List[ReceptorSequence], reads: ReadsType, sum_matches: bool, normalize: bool,
>>>>>>> 451d455f
                 name: str = None):
        self.max_edit_distance = max_edit_distance
        self.reference_sequences = reference
        self.reads = reads
        self.sum_matches = sum_matches
        self.normalize = normalize
        self.feature_count = 1 if self.sum_matches else len(self.reference_sequences)
        self.name = name

    @staticmethod
    def _prepare_parameters(max_edit_distance: int, reference: dict, reads: str, sum_matches: bool, normalize: bool,
                            name: str = None):
        location = "MatchedSequencesEncoder"

        ParameterValidator.assert_type_and_value(max_edit_distance, int, location, "max_edit_distance", min_inclusive=0)
        ParameterValidator.assert_type_and_value(sum_matches, bool, location, "sum_matches")
        ParameterValidator.assert_type_and_value(normalize, bool, location, "normalize")
        ParameterValidator.assert_in_valid_list(reads.upper(), [item.name for item in ReadsType], location, "reads")

        reference_sequences = MatchedReferenceUtil.prepare_reference(reference_params=reference, location=location, paired=False)

        return {
            "max_edit_distance": max_edit_distance,
            "reference": reference_sequences,
            "reads": ReadsType[reads.upper()],
            "sum_matches": sum_matches,
            "normalize": normalize,
            "name": name
        }

    @staticmethod
    def build_object(dataset=None, **params):
        if isinstance(dataset, RepertoireDataset):
            prepared_parameters = MatchedSequencesEncoder._prepare_parameters(**params)
            return MatchedSequencesEncoder(**prepared_parameters)
        else:
            raise ValueError("MatchedSequencesEncoder is not defined for dataset types which are not RepertoireDataset.")

    def encode(self, dataset, params: EncoderParams):

        cache_key = CacheHandler.generate_cache_key(self._prepare_caching_params(dataset, params))
        encoded_dataset = CacheHandler.memo(cache_key,
                                            lambda: self._encode_new_dataset(dataset, params))

        return encoded_dataset

    def _prepare_caching_params(self, dataset, params: EncoderParams):

        encoding_params_desc = {"max_edit_distance": self.max_edit_distance,
                                "reference_sequences": sorted([seq.get_sequence() + seq.metadata.v_gene + seq.metadata.j_gene
                                                               for seq in self.reference_sequences]),
                                "reads": self.reads.name,
                                "sum_matches": self.sum_matches,
                                "normalize": self.normalize}

        return (("dataset_identifiers", tuple(dataset.get_example_ids())),
                ("dataset_metadata", dataset.metadata_file),
                ("dataset_type", dataset.__class__.__name__),
                ("labels", tuple(params.label_config.get_labels_by_name())),
                ("encoding", MatchedSequencesEncoder.__name__),
                ("learn_model", params.learn_model),
                ("encoding_params", encoding_params_desc),)

    def _encode_new_dataset(self, dataset, params: EncoderParams):
        encoded_dataset = RepertoireDataset(repertoires=dataset.repertoires, labels=dataset.labels,
                                            metadata_file=dataset.metadata_file)

        encoded_repertoires, labels = self._encode_repertoires(dataset, params)

        encoded_repertoires = self._normalize(dataset, encoded_repertoires) if self.normalize else encoded_repertoires

        feature_annotations = None if self.sum_matches else self._get_feature_info()
        feature_names = [f"sum_of_{self.reads.value}_reads"] if self.sum_matches else list(feature_annotations["sequence_desc"])

        encoded_dataset.add_encoded_data(EncodedData(
            examples=encoded_repertoires,
            labels=labels,
            feature_names=feature_names,
            feature_annotations=feature_annotations,
            example_ids=[repertoire.identifier for repertoire in dataset.get_data()],
            encoding=MatchedSequencesEncoder.__name__
        ))

        return encoded_dataset

    def _normalize(self, dataset, encoded_repertoires):
        if self.reads == ReadsType.UNIQUE:
            repertoire_totals = np.asarray([[repertoire.get_element_count() for repertoire in dataset.get_data()]]).T
        else:
            repertoire_totals = np.asarray([[sum(repertoire.get_counts()) for repertoire in dataset.get_data()]]).T

        return encoded_repertoires / repertoire_totals

    def _get_feature_info(self):
        """
        returns a pandas dataframe containing:
         - sequence id
         - chain
         - amino acid sequence
         - v gene
         - j gene
        """

        features = [[] for i in range(0, self.feature_count)]

        for i, sequence in enumerate(self.reference_sequences):
            features[i] = [sequence.identifier,
                           sequence.get_attribute("chain").name.lower(),
                           sequence.get_sequence(),
                           sequence.get_attribute("v_gene"),
                           sequence.get_attribute("j_gene"),
                           self._get_sequence_desc(sequence)]

        features = pd.DataFrame(features, columns=["sequence_id", "chain", "sequence", "v_gene", "j_gene", "sequence_desc"])
        if features['sequence_desc'].unique().shape[0] < features.shape[0]:
            features.loc[:, 'sequence_desc'] = [row['sequence_desc'] + "_" + row['sequence_id'] for ind, row in features.iterrows()]

        return features

    def _get_sequence_desc(self, sequence: ReceptorSequence) -> str:
        desc = ""
        if sequence.get_attribute('v_gene') not in [None, ""]:
            desc += f"{sequence.get_attribute('v_gene')}_"

        desc += sequence.get_sequence()

        if sequence.get_attribute('j_gene') not in ["", None]:
            desc += f"_{sequence.get_attribute('j_gene')}"

        return desc

    def _encode_repertoires(self, dataset: RepertoireDataset, params):
        labels = {label: [] for label in params.label_config.get_labels_by_name()} if params.encode_labels else None

        with Pool(params.pool_size) as pool:
            encoded_repertories = np.array(pool.map(self._get_repertoire_matches_to_reference, dataset.repertoires))

        for repertoire in dataset.repertoires:
            for label_name in params.label_config.get_labels_by_name():
                labels[label_name].append(repertoire.metadata[label_name])

        return encoded_repertories, labels

    def _get_repertoire_matches_to_reference(self, repertoire):
        return CacheHandler.memo_by_params(
            (("repertoire_identifier", repertoire.identifier),
             ("encoding", MatchedSequencesEncoder.__name__),
             ("readstype", self.reads.name),
             ("sum_matches", self.sum_matches),
             ("max_edit_distance", self.max_edit_distance),
             ("reference_sequences", tuple(
                 [(seq.get_attribute("chain"), seq.get_sequence(), seq.get_attribute("v_gene"), seq.get_attribute("j_gene")) for seq in
                  self.reference_sequences]))),
            lambda: self._compute_matches_to_reference(repertoire))

    def _compute_matches_to_reference(self, repertoire: Repertoire):
        matcher = SequenceMatcher()
        matches = np.zeros(self.feature_count, dtype=int)
        rep_seqs = repertoire.sequences

        for i, reference_seq in enumerate(self.reference_sequences):

            for repertoire_seq in rep_seqs:
                if matcher.matches_sequence(reference_seq, repertoire_seq, max_distance=self.max_edit_distance):
                    matches_idx = 0 if self.sum_matches else i
                    match_count = 1 if self.reads == ReadsType.UNIQUE else repertoire_seq.metadata.count
                    matches[matches_idx] += match_count

        return matches<|MERGE_RESOLUTION|>--- conflicted
+++ resolved
@@ -1,8 +1,5 @@
 from multiprocessing.pool import Pool
-<<<<<<< HEAD
-=======
 from typing import List
->>>>>>> 451d455f
 
 import numpy as np
 import pandas as pd
@@ -11,11 +8,7 @@
 from immuneML.caching.CacheHandler import CacheHandler
 from immuneML.data_model.dataset.RepertoireDataset import RepertoireDataset
 from immuneML.data_model.encoded_data.EncodedData import EncodedData
-<<<<<<< HEAD
-from immuneML.data_model.receptor.receptor_sequence.ReceptorSequenceList import ReceptorSequenceList
-=======
 from immuneML.data_model.receptor.receptor_sequence.ReceptorSequence import ReceptorSequence
->>>>>>> 451d455f
 from immuneML.data_model.repertoire.Repertoire import Repertoire
 from immuneML.encodings.DatasetEncoder import DatasetEncoder
 from immuneML.encodings.EncoderParams import EncoderParams
@@ -60,16 +53,9 @@
                     params:
                         path: path/to/file.txt
                 max_edit_distance: 1
-<<<<<<< HEAD
     """
 
-    def __init__(self, max_edit_distance: int, reference: ReceptorSequenceList, reads: ReadsType, sum_matches: bool, normalize: bool,
-=======
-
-    """
-
     def __init__(self, max_edit_distance: int, reference: List[ReceptorSequence], reads: ReadsType, sum_matches: bool, normalize: bool,
->>>>>>> 451d455f
                  name: str = None):
         self.max_edit_distance = max_edit_distance
         self.reference_sequences = reference

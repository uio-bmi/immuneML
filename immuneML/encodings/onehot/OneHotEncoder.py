import abc
import math

import numpy as np

from immuneML.caching.CacheHandler import CacheHandler
from immuneML.data_model import bnp_util
from immuneML.data_model.AIRRSequenceSet import AIRRSequenceSet
from immuneML.encodings.DatasetEncoder import DatasetEncoder
from immuneML.encodings.EncoderParams import EncoderParams
from immuneML.environment.EnvironmentSettings import EnvironmentSettings
from immuneML.environment.SequenceType import SequenceType
from immuneML.util.EncoderHelper import EncoderHelper
from immuneML.util.ParameterValidator import ParameterValidator
from immuneML.util.ReflectionHandler import ReflectionHandler


class OneHotEncoder(DatasetEncoder):
    """
    One-hot encoding for repertoires, sequences or receptors. In one-hot encoding, each alphabet character
    (amino acid or nucleotide) is replaced by a sparse vector with one 1 and the rest zeroes. The position of the
    1 represents the alphabet character.

    **Dataset type:**

    - SequenceDatasets

    - ReceptorDatasets

    - RepertoireDatasets


    **Specification arguments:**

    - use_positional_info (bool): whether to include features representing the positional information.
      If True, three additional feature vectors will be added, representing the sequence start, sequence middle
      and sequence end. The values in these features are scaled between 0 and 1. A graphical representation of
      the values of these vectors is given below.

    .. code-block:: console

          Value of sequence start:         Value of sequence middle:        Value of sequence end:

        1 \                              1    /‾‾‾‾‾‾‾‾‾‾‾‾‾‾‾‾‾\         1                          /
           \                                 /                   \                                  /
            \                               /                     \                                /
        0    \_____________________      0 /                       \      0  _____________________/
          <----sequence length---->        <----sequence length---->         <----sequence length---->


    - distance_to_seq_middle (int): only applies when use_positional_info is True. This is the distance from the edge
      of the CDR3 sequence (IMGT positions 105 and 117) to the portion of the sequence that is considered 'middle'.
      For example: if distance_to_seq_middle is 6 (default), all IMGT positions in the interval [111, 112)
      receive positional value 1.
      When using nucleotide sequences: note that the distance is measured in (amino acid) IMGT positions.
      If the complete sequence length is smaller than 2 * distance_to_seq_middle, the maximum value of the
      'start' and 'end' vectors will not reach 0, and the maximum value of the 'middle' vector will not reach 1.
      A graphical representation of the positional vectors with a too short sequence is given below:


    .. code-block:: console

        Value of sequence start         Value of sequence middle        Value of sequence end:
        with very short sequence:       with very short sequence:       with very short sequence:

             1 \                               1                                 1    /
                \                                                                    /
                 \                                /\                                /
             0                                 0 /  \                            0
               <->                               <-->                               <->

    - flatten (bool): whether to flatten the final onehot matrix to a 2-dimensional matrix [examples, other_dims_combined]
      This must be set to True when using onehot encoding in combination with scikit-learn ML methods (inheriting :py:obj:`~source.ml_methods.SklearnMethod.SklearnMethod`),
      such as :ref:`LogisticRegression`, :ref:`SVM`, :ref:`SVC`, :ref:`RandomForestClassifier` and :ref:`KNN`.

    - sequence_type: whether to use nucleotide or amino acid sequence for encoding. Valid values are 'nucleotide' and 'amino_acid'.


    **YAML specification:**

    .. indent with spaces
    .. code-block:: yaml

        definitions:
            encodings:
                one_hot_vanilla:
                    OneHot:
                        use_positional_info: False
                        flatten: False
                        sequence_type: amino_acid

                one_hot_positional:
                    OneHot:
                        use_positional_info: True
                        distance_to_seq_middle: 3
                        flatten: False
                        sequence_type: nucleotide

    """

    dataset_mapping = {
        "RepertoireDataset": "OneHotRepertoireEncoder",
        "SequenceDataset": "OneHotSequenceEncoder",
        "ReceptorDataset": "OneHotReceptorEncoder"
    }

    def __init__(self, use_positional_info: bool, distance_to_seq_middle: int, flatten: bool, name: str = None,
                 sequence_type: SequenceType = None):
        super().__init__(name=name)
        self.use_positional_info = use_positional_info
        self.distance_to_seq_middle = distance_to_seq_middle
        self.flatten = flatten
        self.sequence_type = sequence_type
        self.alphabet = EnvironmentSettings.get_sequence_alphabet(self.sequence_type)

        if distance_to_seq_middle:
            self.pos_increasing = [1 / self.distance_to_seq_middle * i for i in range(self.distance_to_seq_middle)]
            self.pos_decreasing = self.pos_increasing[::-1]
        else:
            self.pos_decreasing = None

        if self.sequence_type == SequenceType.NUCLEOTIDE and self.distance_to_seq_middle is not None:  # todo check this / explain in docs
            self.distance_to_seq_middle = self.distance_to_seq_middle * 3

<<<<<<< HEAD
        self.onehot_dimensions = self.alphabet + ["start", "mid",
                                                  "end"] if self.use_positional_info else self.alphabet  # todo test this
=======
        if self.use_positional_info:
            self.onehot_dimensions = self.alphabet + ["start", "mid", "end"]
        else:
            self.onehot_dimensions = self.alphabet
>>>>>>> 7f45df41

    @staticmethod
    def _prepare_parameters(use_positional_info: bool, distance_to_seq_middle: int, flatten: bool, sequence_type: str,
                            name: str = None):

        location = OneHotEncoder.__name__

        ParameterValidator.assert_type_and_value(use_positional_info, bool, location, "use_positional_info")
        if use_positional_info:
            ParameterValidator.assert_type_and_value(distance_to_seq_middle, int, location, "distance_to_seq_middle",
                                                     min_inclusive=1)
        else:
            distance_to_seq_middle = None

        ParameterValidator.assert_type_and_value(flatten, bool, location, "flatten")
        ParameterValidator.assert_type_and_value(sequence_type, str, location, 'sequence_type')
        ParameterValidator.assert_in_valid_list(sequence_type.upper(), [item.name for item in SequenceType], location,
                                                'sequence_type')

        return {"use_positional_info": use_positional_info,
                "distance_to_seq_middle": distance_to_seq_middle,
                "flatten": flatten, "sequence_type": SequenceType[sequence_type.upper()],
                "name": name}

    @staticmethod
    def build_object(dataset=None, **params):
        EncoderHelper.check_dataset_type_available_in_mapping(dataset, OneHotEncoder)

        prepared_params = OneHotEncoder._prepare_parameters(**params)
        encoder = ReflectionHandler.get_class_by_name(OneHotEncoder.dataset_mapping[dataset.__class__.__name__],
                                                      "onehot/")(**prepared_params)
        return encoder

    def encode(self, dataset, params: EncoderParams):
        encoded_dataset = CacheHandler.memo_by_params(self._prepare_caching_params(dataset, params),
                                                      lambda: self._encode_new_dataset(dataset, params))

        return encoded_dataset

    def _prepare_caching_params(self, dataset, params: EncoderParams):
        return (("dataset_identifier", dataset.identifier),
                ("example_identifiers", tuple(dataset.get_example_ids())),
                ("dataset_type", dataset.__class__.__name__),
                ("labels", tuple(params.label_config.get_labels_by_name())),
                ("encoding", OneHotEncoder.__name__),
                ("encoding_params", tuple(vars(self).items())))

    @abc.abstractmethod
    def _encode_new_dataset(self, dataset, params: EncoderParams):
        pass

    def _encode_sequence_list(self, sequences: AIRRSequenceSet, params: EncoderParams, pad_n_sequences: int = None,
                              pad_sequence_len: int = None):
        # Get sequence field based on sequence_type
        sequence_field = bnp_util.get_sequence_field_name(params.region_type, params.sequence_type)
<<<<<<< HEAD

        # Extract sequences from AIRRSequenceSet
        sequence_array = getattr(sequences, sequence_field)

        sequence_alphabet = "".join(AIRRSequenceSet.get_field_type_dict()[sequence_field].get_alphabet()).replace("*",
                                                                                                                  "").replace(
            "X", "")

        # noinspection PyTypeChecker
        encoded_sequences = np.array([
            np.pad(np.array((sequence_array[i][..., np.newaxis] == sequence_alphabet).tolist()),
                   [[0, pad_sequence_len - sequence_array.lengths[i]], [0, 0]], mode='constant',
                   constant_values=False) for i in range(len(sequence_array))
        ])

        if encoded_sequences.shape[0] != pad_n_sequences:
            encoded_sequences = np.concatenate([encoded_sequences,
                                                np.zeros(
                                                    (pad_n_sequences - encoded_sequences.shape[0], pad_sequence_len,
                                                     len(sequence_alphabet)))], axis=0)

=======

        # Extract sequences from AIRRSequenceSet
        sequence_array = getattr(sequences, sequence_field)

        sequence_alphabet = "".join(EnvironmentSettings.get_sequence_alphabet(params.sequence_type))

        # noinspection PyTypeChecker
        encoded_sequences = np.array([
            np.pad(np.array((sequence_array[i][..., np.newaxis] == sequence_alphabet).tolist()),
                   [[0, pad_sequence_len - sequence_array.lengths[i]], [0, 0]], mode='constant',
                   constant_values=False) for i in range(len(sequence_array))
        ])

        if encoded_sequences.shape[0] != pad_n_sequences:
            encoded_sequences = np.concatenate([encoded_sequences,
                                                np.zeros(
                                                    (pad_n_sequences - encoded_sequences.shape[0], pad_sequence_len,
                                                     len(sequence_alphabet)))], axis=0)

>>>>>>> 7f45df41
        # Add positional encoding if needed
        if self.use_positional_info:
            pos_info = ([self._get_imgt_position_weights(seq_len,
                                                         pad_length=pad_sequence_len).T
                         for seq_len in sequence_array.lengths]
                        + [[[0, 0, 0] for _ in range(pad_sequence_len)] for s in range(pad_n_sequences - len(sequence_array))])
            pos_info = np.stack(pos_info)

            # Combine one-hot encoding with positional information
            encoded_sequences = np.concatenate([encoded_sequences, pos_info], axis=-1)

        return encoded_sequences

    def _get_imgt_position_weights(self, seq_length, pad_length=None):
        start_weights = self._get_imgt_start_weights(seq_length)
        mid_weights = self._get_imgt_mid_weights(seq_length)
        end_weights = start_weights[::-1]

        weights = np.array([start_weights, mid_weights, end_weights])

        if pad_length is not None:
            weights = np.pad(weights, pad_width=((0, 0), (0, pad_length - seq_length)))

        return weights

    def _get_imgt_mid_weights(self, seq_length):
        mid_len = seq_length - (self.distance_to_seq_middle * 2)

        if mid_len >= 0:
            mid_weights = self.pos_increasing + [1] * mid_len + self.pos_decreasing
        else:
            left_idx = math.ceil(seq_length / 2)
            right_idx = math.floor(seq_length / 2)

            mid_weights = self.pos_increasing[:left_idx] + self.pos_decreasing[-right_idx:]

        return mid_weights

    def _get_imgt_start_weights(self, seq_length):
        diff = (seq_length - self.distance_to_seq_middle) - 1
        if diff >= 0:
            start_weights = [1] + self.pos_decreasing + [0] * diff
        else:
            start_weights = [1] + self.pos_decreasing[:diff]

        return start_weights<|MERGE_RESOLUTION|>--- conflicted
+++ resolved
@@ -122,15 +122,10 @@
         if self.sequence_type == SequenceType.NUCLEOTIDE and self.distance_to_seq_middle is not None:  # todo check this / explain in docs
             self.distance_to_seq_middle = self.distance_to_seq_middle * 3
 
-<<<<<<< HEAD
-        self.onehot_dimensions = self.alphabet + ["start", "mid",
-                                                  "end"] if self.use_positional_info else self.alphabet  # todo test this
-=======
         if self.use_positional_info:
             self.onehot_dimensions = self.alphabet + ["start", "mid", "end"]
         else:
             self.onehot_dimensions = self.alphabet
->>>>>>> 7f45df41
 
     @staticmethod
     def _prepare_parameters(use_positional_info: bool, distance_to_seq_middle: int, flatten: bool, sequence_type: str,
@@ -186,14 +181,11 @@
                               pad_sequence_len: int = None):
         # Get sequence field based on sequence_type
         sequence_field = bnp_util.get_sequence_field_name(params.region_type, params.sequence_type)
-<<<<<<< HEAD
 
         # Extract sequences from AIRRSequenceSet
         sequence_array = getattr(sequences, sequence_field)
 
-        sequence_alphabet = "".join(AIRRSequenceSet.get_field_type_dict()[sequence_field].get_alphabet()).replace("*",
-                                                                                                                  "").replace(
-            "X", "")
+        sequence_alphabet = "".join(EnvironmentSettings.get_sequence_alphabet(params.sequence_type))
 
         # noinspection PyTypeChecker
         encoded_sequences = np.array([
@@ -208,27 +200,6 @@
                                                     (pad_n_sequences - encoded_sequences.shape[0], pad_sequence_len,
                                                      len(sequence_alphabet)))], axis=0)
 
-=======
-
-        # Extract sequences from AIRRSequenceSet
-        sequence_array = getattr(sequences, sequence_field)
-
-        sequence_alphabet = "".join(EnvironmentSettings.get_sequence_alphabet(params.sequence_type))
-
-        # noinspection PyTypeChecker
-        encoded_sequences = np.array([
-            np.pad(np.array((sequence_array[i][..., np.newaxis] == sequence_alphabet).tolist()),
-                   [[0, pad_sequence_len - sequence_array.lengths[i]], [0, 0]], mode='constant',
-                   constant_values=False) for i in range(len(sequence_array))
-        ])
-
-        if encoded_sequences.shape[0] != pad_n_sequences:
-            encoded_sequences = np.concatenate([encoded_sequences,
-                                                np.zeros(
-                                                    (pad_n_sequences - encoded_sequences.shape[0], pad_sequence_len,
-                                                     len(sequence_alphabet)))], axis=0)
-
->>>>>>> 7f45df41
         # Add positional encoding if needed
         if self.use_positional_info:
             pos_info = ([self._get_imgt_position_weights(seq_len,

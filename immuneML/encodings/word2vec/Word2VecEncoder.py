--- conflicted
+++ resolved
@@ -178,19 +178,12 @@
         feature_annotations = pd.DataFrame({"feature": feature_names})
 
         encoded_dataset.encoded_data = EncodedData(examples=scaled_examples,
-<<<<<<< HEAD
                                                    labels={label: labels[i] for i, label in
                                                            enumerate(label_names)} if labels is not None else None,
                                                    example_ids=dataset.get_example_ids(),
                                                    feature_names=feature_names,
                                                    feature_annotations=feature_annotations,
                                                    example_weights=dataset.get_example_weights(),
-=======
-                                                   labels={label: labels[i] for i, label in enumerate(label_names)} if labels is not None else None,
-                                                   example_ids=[example.identifier for example in encoded_dataset.get_data()],
-                                                   feature_names=feature_names,
-                                                   feature_annotations=feature_annotations,
->>>>>>> d218ad92
                                                    encoding=Word2VecEncoder.__name__)
         return encoded_dataset
 

--- conflicted
+++ resolved
@@ -235,12 +235,8 @@
 
             repertoire = Repertoire.build(**repertoire_inputs)
 
-<<<<<<< HEAD
-            # assert repertoire.get_element_count() > 0, "resulting repertoire contains 0 sequences, please remove this repertoire from the dataset."
-=======
             if repertoire.get_element_count() == 0:
                 logging.warning(f"Repertoire {repertoire.identifier} contains 0 sequences. It is recommended to remove this repertoire from the dataset. ")
->>>>>>> 4f66aacf
 
             return repertoire
         except Exception as e:

--- conflicted
+++ resolved
@@ -8,16 +8,6 @@
 from typing import List, Tuple, Type
 
 import pandas as pd
-<<<<<<< HEAD
-from bionumpy import AminoAcidEncoding, DNAEncoding
-
-from immuneML.IO.dataset_import.DatasetImportParams import DatasetImportParams
-from immuneML.data_model.AIRRSequenceSet import AIRRSequenceSet, AminoAcidXEncoding
-from immuneML.data_model.SequenceSet import Repertoire, build_dynamic_airr_sequence_set_dataclass
-from immuneML.data_model.bnp_util import bnp_write_to_file, write_yaml, read_yaml
-from immuneML.data_model.datasets.Dataset import Dataset
-from immuneML.data_model.datasets.ElementDataset import SequenceDataset, ReceptorDataset
-=======
 from bionumpy import AminoAcidEncoding
 
 from immuneML.IO.dataset_import.DatasetImportParams import DatasetImportParams
@@ -26,7 +16,6 @@
 from immuneML.data_model.bnp_util import bnp_write_to_file, write_yaml, read_yaml
 from immuneML.data_model.datasets.Dataset import Dataset
 from immuneML.data_model.datasets.ElementDataset import SequenceDataset, ReceptorDataset, ElementDataset
->>>>>>> 7f45df41
 from immuneML.data_model.datasets.RepertoireDataset import RepertoireDataset
 from immuneML.util.ImportHelper import ImportHelper
 from immuneML.util.ParameterValidator import ParameterValidator
@@ -41,12 +30,8 @@
 
     def import_dataset(self) -> Dataset:
 
-<<<<<<< HEAD
-        if self.params.dataset_file is not None and self.params.dataset_file.is_file():
-=======
         if self.params.dataset_file is not None:
             assert self.params.dataset_file.is_file(), f"DataImport: dataset_file was specified but not found: {self.params.dataset_file}"
->>>>>>> 7f45df41
             dataset = self.import_dataset_from_yaml()
         else:
             if self.params.is_repertoire is None and self.params.metadata_file is not None:
@@ -113,33 +98,6 @@
                                  dataset_file=dataset_filename)
 
     def import_element_dataset(self, dataset_class: Type, filter_func=None):
-<<<<<<< HEAD
-        filenames = ImportHelper.get_sequence_filenames(self.params.path, self.dataset_name)
-        final_df = None
-
-        for filename in filenames:
-            df = self.load_sequence_dataframe(filename)
-            if filter_func:
-                df = filter_func(df)
-            final_df = pd.concat([final_df, df])
-
-        final_data_dict = final_df.to_dict(orient='list')
-
-        dc, types = build_dynamic_airr_sequence_set_dataclass(final_data_dict)
-        filename, dataset_file, metadata = self._prepare_values_for_element_dataset(final_data_dict, dc, types)
-
-        potential_labels = {key: list(set(final_data_dict[key])) for key in types.keys()}
-        if self.params.label_columns:
-            label_variants = self.params.label_columns + [ImportHelper.get_standardized_name(label_name) for label_name
-                                                          in self.params.label_columns]
-            potential_labels = {key: value for key, value in potential_labels.items() if key in label_variants}
-
-        labels = {**metadata['labels'], **potential_labels} \
-            if 'labels' in metadata and isinstance(metadata['labels'], dict) else potential_labels
-
-        return dataset_class(name=self.dataset_name, bnp_dataclass=dc, dataset_file=dataset_file,
-                             dynamic_fields=types, filename=filename, labels=labels)
-=======
         if self.params.dataset_file is not None and self.params.dataset_file.is_file():
             filenames = [Path(read_yaml(self.params.dataset_file)["filename"])]
             assert filenames[0].is_file(), f"DataImport: filename {filenames[0]} specified in dataset file was not found."
@@ -166,7 +124,6 @@
 
         return dataset_class(name=self.dataset_name, bnp_dataclass=bnp_dc, dataset_file=dataset_filename,
                              dynamic_fields=type_dict, filename=filename, labels=metadata['labels'])
->>>>>>> 7f45df41
 
     def import_sequence_dataset(self) -> SequenceDataset:
         return self.import_element_dataset(SequenceDataset)
@@ -202,22 +159,6 @@
 
         return dataset_filename, metadata
 
-<<<<<<< HEAD
-    def _prepare_values_for_element_dataset(self, final_data_dict, dc, types) -> Tuple[Path, Path, dict]:
-        PathBuilder.build(self.params.result_path)
-
-        data = dc(**final_data_dict)
-        bnp_write_to_file(self.params.result_path / f'{self.dataset_name}.tsv', data)
-
-        dataset_filename = self.params.result_path / f"{self.dataset_name}.yaml"
-        metadata = {'type_dict_dynamic_fields': {key: AIRRSequenceSet.TYPE_TO_STR[val] for key, val in types.items()}}
-        if self.params.dataset_file:
-            dataset_file_content = read_yaml(self.params.dataset_file)
-            metadata = {**dataset_file_content, **metadata}
-        write_yaml(dataset_filename, metadata)
-
-        return self.params.result_path / f'{self.dataset_name}.tsv', dataset_filename, metadata
-=======
     def _construct_element_dataset_data_dict(self, filenames, filter_func) -> dict:
         final_df = None
 
@@ -251,7 +192,6 @@
                                                            labels=possible_labels)
         write_yaml(dataset_filename, metadata)
         return dataset_filename
->>>>>>> 7f45df41
 
     def load_repertoire_object(self, metadata_row: pd.Series) -> Repertoire:
         try:
@@ -267,12 +207,8 @@
             return repertoire
         except Exception as e:
             raise RuntimeError(
-<<<<<<< HEAD
-                f"{self.__class__.__name__}: error when importing file {metadata_row['filename']}: {e}")
-=======
                 f"{self.__class__.__name__}: error when importing file {Path(metadata_row['filename']).absolute()}: "
                 f"\n{e}.\n")
->>>>>>> 7f45df41
 
     def load_sequence_dataframe(self, filename: Path):
 
@@ -326,11 +262,6 @@
 
     def _convert_types(self, df: pd.DataFrame) -> pd.DataFrame:
         str_cols = [f.name for f in fields(AIRRSequenceSet)
-<<<<<<< HEAD
-                    if f.type in [str, AminoAcidEncoding, AminoAcidXEncoding, DNAEncoding] and f.name in df.columns]
-
-        df.loc[:, str_cols] = df.loc[:, str_cols].astype(str).replace('nan', '').replace('-1.0', '')
-=======
                     if f.type in [str, AminoAcidEncoding, AminoAcidXEncoding, DNANEncoding] and f.name in df.columns]
 
         df = df.astype({col: str for col in str_cols})
@@ -340,7 +271,6 @@
                         if t in [AminoAcidXEncoding, AminoAcidEncoding, DNANEncoding] and f in df.columns]
 
         df.loc[:, encoded_cols] = df.loc[:, encoded_cols].apply(lambda x: x.str.upper())
->>>>>>> 7f45df41
 
         invalid_cols = df.columns[~df.map(type).nunique().eq(1)]
         df[invalid_cols] = df[invalid_cols].astype(str)

import pandas as pd

from immuneML.IO.dataset_import.DataImport import DataImport
from immuneML.IO.dataset_import.DatasetImportParams import DatasetImportParams
from immuneML.data_model.dataset.Dataset import Dataset
from immuneML.data_model.receptor.ChainPair import ChainPair
from immuneML.data_model.receptor.RegionType import RegionType
from immuneML.data_model.receptor.receptor_sequence.SequenceFrameType import SequenceFrameType
from immuneML.data_model.repertoire.Repertoire import Repertoire
from immuneML.util.ImportHelper import ImportHelper
from scripts.specification_util import update_docs_per_mapping


class TenxGenomicsImport(DataImport):
    """
    Imports data from the 10x Genomics Cell Ranger analysis pipeline into a Repertoire-, Sequence- or ReceptorDataset.
    RepertoireDatasets should be used when making predictions per repertoire, such as predicting a disease state.
    SequenceDatasets or ReceptorDatasets should be used when predicting values for unpaired (single-chain) and paired
    immune receptors respectively, like antigen specificity.

    The files that should be used as input are named 'Clonotype consensus annotations (CSV)',
    as described here: https://support.10xgenomics.com/single-cell-vdj/software/pipelines/latest/output/annotation#consensus

    Note: by default the 10xGenomics field 'umis' is used to define the immuneML field counts. If you want to use the 10x Genomics
    field reads instead, this can be changed in the column_mapping (set reads: counts).
    Furthermore, the 10xGenomics field clonotype_id is used for the immuneML field cell_id.


    Arguments:

        path (str): This is the path to a directory with 10xGenomics files to import. By default path is set to the current working directory.

<<<<<<< HEAD
        is_repertoire (bool): If True, this imports a RepertoireDataset. If False, it imports a SequenceDataset or
        ReceptorDataset. By default, is_repertoire is set to True.

        metadata_file (str): Required for RepertoireDatasets. This parameter specifies the path to the metadata file.
        This is a csv file with columns filename, subject_id and arbitrary other columns which can be used as labels in instructions.
        For setting Sequence- or ReceptorDataset metadata, metadata_file is ignored, see metadata_column_mapping instead.

        paired (str): Required for Sequence- or ReceptorDatasets. This parameter determines whether to import a
        SequenceDataset (paired = False) or a ReceptorDataset (paired = True).
        In a ReceptorDataset, two sequences with chain types specified by receptor_chains are paired together
        based on the identifier given in the 10xGenomics column named 'clonotype_id'.

        receptor_chains (str): Required for ReceptorDatasets. Determines which pair of chains to import for each Receptor.
        Valid values for receptor_chains are the names of the :py:obj:`~immuneML.data_model.receptor.ChainPair.ChainPair` enum.
        If receptor_chains is not provided, the chain pair is automatically detected (only one chain pair type allowed per repertoire).

        import_illegal_characters (bool): Whether to import sequences that contain illegal characters, i.e., characters
        that do not appear in the sequence alphabet (amino acids including stop codon '*', or nucleotides). When set to false, filtering is only
        applied to the sequence type of interest (when running immuneML in amino acid mode, only entries with illegal
        characters in the amino acid sequence are removed). By default import_illegal_characters is False.

        import_empty_nt_sequences (bool): imports sequences which have an empty nucleotide sequence field; can be True or False.
        By default, import_empty_nt_sequences is set to True.

        import_empty_aa_sequences (bool): imports sequences which have an empty amino acid sequence field; can be True or False; for analysis on
        amino acid sequences, this parameter should be False (import only non-empty amino acid sequences). By default, import_empty_aa_sequences is set to False.

        region_type (str): Which part of the sequence to import. By default, this value is set to IMGT_CDR3. This means the
        first and last amino acids are removed from the CDR3 sequence, as 10xGenomics uses IMGT junction as CDR3. Specifying
        any other value will result in importing the sequences as they are.
        Valid values for region_type are the names of the :py:obj:`~immuneML.data_model.receptor.RegionType.RegionType` enum.

        column_mapping (dict): A mapping from 10xGenomics column names to immuneML's internal data representation.
        For 10xGenomics, this is by default set to:

        .. indent with spaces
        .. code-block:: yaml

                cdr3: sequence_aa
                cdr3_nt: sequence
                v_gene: v_call
                j_gene: j_call
                umis: duplicate_count
                clonotype_id: cell_id
                consensus_id: sequence_id

        A custom column mapping can be specified here if necessary (for example; adding additional data fields if
        they are present in the 10xGenomics file, or using alternative column names).
        Valid immuneML fields that can be specified here are defined by Repertoire.FIELDS

        column_mapping_synonyms (dict): This is a column mapping that can be used if a column could have alternative names.
        The formatting is the same as column_mapping. If some columns specified in column_mapping are not found in the file,
        the columns specified in column_mapping_synonyms are instead attempted to be loaded.
        For 10xGenomics format, there is no default column_mapping_synonyms.

        metadata_column_mapping (dict): Specifies metadata for Sequence- and ReceptorDatasets. This should specify a
        mapping similar to column_mapping where keys are 10xGenomics column names and values are the names that are internally
        used in immuneML as metadata fields. These metadata fields can be used as prediction labels for Sequence-
        and ReceptorDatasets. For 10xGenomics format, there is no default metadata_column_mapping.
        For setting RepertoireDataset metadata, metadata_column_mapping is ignored, see metadata_file instead.
=======
        is_repertoire (bool): If True, this imports a RepertoireDataset. If False, it imports a SequenceDataset or ReceptorDataset. By default, is_repertoire is set to True.

        metadata_file (str): Required for RepertoireDatasets. This parameter specifies the path to the metadata file. This is a csv file with columns filename, subject_id and arbitrary other columns which can be used as labels in instructions. For setting Sequence- or ReceptorDataset metadata, metadata_file is ignored, see metadata_column_mapping instead.

        paired (str): Required for Sequence- or ReceptorDatasets. This parameter determines whether to import a SequenceDataset (paired = False) or a ReceptorDataset (paired = True). In a ReceptorDataset, two sequences with chain types specified by receptor_chains are paired together based on the identifier given in the 10xGenomics column named 'clonotype_id'.

        receptor_chains (str): Required for ReceptorDatasets. Determines which pair of chains to import for each Receptor.  Valid values for receptor_chains are the names of the :py:obj:`~immuneML.data_model.receptor.ChainPair.ChainPair` enum. If receptor_chains is not provided, the chain pair is automatically detected (only one chain pair type allowed per repertoire).

        import_illegal_characters (bool): Whether to import sequences that contain illegal characters, i.e., characters that do not appear in the sequence alphabet (amino acids including stop codon '*', or nucleotides). When set to false, filtering is only applied to the sequence type of interest (when running immuneML in amino acid mode, only entries with illegal characters in the amino acid sequence are removed). By default import_illegal_characters is False.

        import_empty_nt_sequences (bool): imports sequences which have an empty nucleotide sequence field; can be True or False. By default, import_empty_nt_sequences is set to True.

        import_empty_aa_sequences (bool): imports sequences which have an empty amino acid sequence field; can be True or False; for analysis on amino acid sequences, this parameter should be False (import only non-empty amino acid sequences). By default, import_empty_aa_sequences is set to False.

        region_type (str): Which part of the sequence to import. By default, this value is set to IMGT_CDR3. This means the first and last amino acids are removed from the CDR3 sequence, as 10xGenomics uses IMGT junction as CDR3. Specifying any other value will result in importing the sequences as they are. Valid values for region_type are the names of the :py:obj:`~immuneML.data_model.receptor.RegionType.RegionType` enum.

        column_mapping (dict): A mapping from 10xGenomics column names to immuneML's internal data representation. A custom column mapping can be specified here if necessary (for example; adding additional data fields if they are present in the 10xGenomics file, or using alternative column names). Valid immuneML fields that can be specified here are defined by Repertoire.FIELDS. For 10xGenomics, this is by default set to:

            .. indent with spaces
            .. code-block:: yaml

                    cdr3: sequence_aas
                    cdr3_nt: sequences
                    v_gene: v_genes
                    j_gene: j_genes
                    umis: counts
                    chain: chains
                    clonotype_id: cell_ids
                    consensus_id: sequence_identifiers

        column_mapping_synonyms (dict): This is a column mapping that can be used if a column could have alternative names. The formatting is the same as column_mapping. If some columns specified in column_mapping are not found in the file, the columns specified in column_mapping_synonyms are instead attempted to be loaded. For 10xGenomics format, there is no default column_mapping_synonyms.

        metadata_column_mapping (dict): Specifies metadata for Sequence- and ReceptorDatasets. This should specify a mapping similar to column_mapping where keys are 10xGenomics column names and values are the names that are internally used in immuneML as metadata fields. These metadata fields can be used as prediction labels for Sequence- and ReceptorDatasets. For 10xGenomics format, there is no default metadata_column_mapping. For setting RepertoireDataset metadata, metadata_column_mapping is ignored, see metadata_file instead.
>>>>>>> fe9442fa

        separator (str): Column separator, for 10xGenomics this is by default ",".


    YAML specification:

    .. indent with spaces
    .. code-block:: yaml

        my_10x_dataset:
            format: 10xGenomics
            params:
                path: path/to/files/
                is_repertoire: True # whether to import a RepertoireDataset
                metadata_file: path/to/metadata.csv # metadata file for RepertoireDataset
                paired: False # whether to import SequenceDataset (False) or ReceptorDataset (True) when is_repertoire = False
                receptor_chains: TRA_TRB # what chain pair to import for a ReceptorDataset
                metadata_column_mapping: # metadata column mapping 10xGenomics: immuneML for SequenceDataset
                    tenx_column_name1: metadata_label1
                    tenx_column_name2: metadata_label2
                import_illegal_characters: False # remove sequences with illegal characters for the sequence_type being used
                import_empty_nt_sequences: True # keep sequences even though the nucleotide sequence might be empty
                import_empty_aa_sequences: False # filter out sequences if they don't have sequence_aa set
                # Optional fields with 10xGenomics-specific defaults, only change when different behavior is required:
                separator: "," # column separator
                region_type: IMGT_CDR3 # what part of the sequence to import
                column_mapping: # column mapping 10xGenomics: immuneML
                    cdr3: sequence_aa
                    cdr3_nt: sequence
                    v_gene: v_call
                    j_gene: j_call
                    umis: duplicate_count
                    clonotype_id: cell_id
                    consensus_id: sequence_id

    """

    @staticmethod
    def import_dataset(params: dict, dataset_name: str) -> Dataset:
        return ImportHelper.import_dataset(TenxGenomicsImport, params, dataset_name)

    @staticmethod
    def preprocess_dataframe(df: pd.DataFrame, params: DatasetImportParams):
        df["frame_type"] = None
        df.loc[df["productive"].eq("True"), "frame_type"] = SequenceFrameType.IN.name

        allowed_productive_values = []
        if params.import_productive:
            allowed_productive_values.append("True")
        if params.import_unproductive:
            allowed_productive_values.append("False")

        df = df[df.productive.isin(allowed_productive_values)]

        ImportHelper.junction_to_cdr3(df, params.region_type)
        df.loc[:, "region_type"] = params.region_type.name
        ImportHelper.drop_empty_sequences(df, params.import_empty_aa_sequences, params.import_empty_nt_sequences)
        ImportHelper.drop_illegal_character_sequences(df, params.import_illegal_characters)
        ImportHelper.load_chains(df)

        return df

    @staticmethod
    def import_receptors(df, params):
        df["receptor_id"] = df["cell_id"]
        return ImportHelper.import_receptors(df, params)

    @staticmethod
    def get_documentation():
        doc = str(TenxGenomicsImport.__doc__)

        chain_pair_values = str([chain_pair.name for chain_pair in ChainPair])[1:-1].replace("'", "`")
        region_type_values = str([region_type.name for region_type in RegionType])[1:-1].replace("'", "`")
        repertoire_fields = list(Repertoire.FIELDS)
        repertoire_fields.remove("region_type")

        mapping = {
            "Valid values for receptor_chains are the names of the :py:obj:`~immuneML.data_model.receptor.ChainPair.ChainPair` enum.": f"Valid values are {chain_pair_values}.",
            "Valid values for region_type are the names of the :py:obj:`~immuneML.data_model.receptor.RegionType.RegionType` enum.": f"Valid values are {region_type_values}.",
            "Valid immuneML fields that can be specified here are defined by Repertoire.FIELDS": f"Valid immuneML fields that can be specified here are {repertoire_fields}."
        }
        doc = update_docs_per_mapping(doc, mapping)
        return doc

<|MERGE_RESOLUTION|>--- conflicted
+++ resolved
@@ -30,68 +30,6 @@
 
         path (str): This is the path to a directory with 10xGenomics files to import. By default path is set to the current working directory.
 
-<<<<<<< HEAD
-        is_repertoire (bool): If True, this imports a RepertoireDataset. If False, it imports a SequenceDataset or
-        ReceptorDataset. By default, is_repertoire is set to True.
-
-        metadata_file (str): Required for RepertoireDatasets. This parameter specifies the path to the metadata file.
-        This is a csv file with columns filename, subject_id and arbitrary other columns which can be used as labels in instructions.
-        For setting Sequence- or ReceptorDataset metadata, metadata_file is ignored, see metadata_column_mapping instead.
-
-        paired (str): Required for Sequence- or ReceptorDatasets. This parameter determines whether to import a
-        SequenceDataset (paired = False) or a ReceptorDataset (paired = True).
-        In a ReceptorDataset, two sequences with chain types specified by receptor_chains are paired together
-        based on the identifier given in the 10xGenomics column named 'clonotype_id'.
-
-        receptor_chains (str): Required for ReceptorDatasets. Determines which pair of chains to import for each Receptor.
-        Valid values for receptor_chains are the names of the :py:obj:`~immuneML.data_model.receptor.ChainPair.ChainPair` enum.
-        If receptor_chains is not provided, the chain pair is automatically detected (only one chain pair type allowed per repertoire).
-
-        import_illegal_characters (bool): Whether to import sequences that contain illegal characters, i.e., characters
-        that do not appear in the sequence alphabet (amino acids including stop codon '*', or nucleotides). When set to false, filtering is only
-        applied to the sequence type of interest (when running immuneML in amino acid mode, only entries with illegal
-        characters in the amino acid sequence are removed). By default import_illegal_characters is False.
-
-        import_empty_nt_sequences (bool): imports sequences which have an empty nucleotide sequence field; can be True or False.
-        By default, import_empty_nt_sequences is set to True.
-
-        import_empty_aa_sequences (bool): imports sequences which have an empty amino acid sequence field; can be True or False; for analysis on
-        amino acid sequences, this parameter should be False (import only non-empty amino acid sequences). By default, import_empty_aa_sequences is set to False.
-
-        region_type (str): Which part of the sequence to import. By default, this value is set to IMGT_CDR3. This means the
-        first and last amino acids are removed from the CDR3 sequence, as 10xGenomics uses IMGT junction as CDR3. Specifying
-        any other value will result in importing the sequences as they are.
-        Valid values for region_type are the names of the :py:obj:`~immuneML.data_model.receptor.RegionType.RegionType` enum.
-
-        column_mapping (dict): A mapping from 10xGenomics column names to immuneML's internal data representation.
-        For 10xGenomics, this is by default set to:
-
-        .. indent with spaces
-        .. code-block:: yaml
-
-                cdr3: sequence_aa
-                cdr3_nt: sequence
-                v_gene: v_call
-                j_gene: j_call
-                umis: duplicate_count
-                clonotype_id: cell_id
-                consensus_id: sequence_id
-
-        A custom column mapping can be specified here if necessary (for example; adding additional data fields if
-        they are present in the 10xGenomics file, or using alternative column names).
-        Valid immuneML fields that can be specified here are defined by Repertoire.FIELDS
-
-        column_mapping_synonyms (dict): This is a column mapping that can be used if a column could have alternative names.
-        The formatting is the same as column_mapping. If some columns specified in column_mapping are not found in the file,
-        the columns specified in column_mapping_synonyms are instead attempted to be loaded.
-        For 10xGenomics format, there is no default column_mapping_synonyms.
-
-        metadata_column_mapping (dict): Specifies metadata for Sequence- and ReceptorDatasets. This should specify a
-        mapping similar to column_mapping where keys are 10xGenomics column names and values are the names that are internally
-        used in immuneML as metadata fields. These metadata fields can be used as prediction labels for Sequence-
-        and ReceptorDatasets. For 10xGenomics format, there is no default metadata_column_mapping.
-        For setting RepertoireDataset metadata, metadata_column_mapping is ignored, see metadata_file instead.
-=======
         is_repertoire (bool): If True, this imports a RepertoireDataset. If False, it imports a SequenceDataset or ReceptorDataset. By default, is_repertoire is set to True.
 
         metadata_file (str): Required for RepertoireDatasets. This parameter specifies the path to the metadata file. This is a csv file with columns filename, subject_id and arbitrary other columns which can be used as labels in instructions. For setting Sequence- or ReceptorDataset metadata, metadata_file is ignored, see metadata_column_mapping instead.
@@ -113,19 +51,17 @@
             .. indent with spaces
             .. code-block:: yaml
 
-                    cdr3: sequence_aas
-                    cdr3_nt: sequences
-                    v_gene: v_genes
-                    j_gene: j_genes
-                    umis: counts
-                    chain: chains
-                    clonotype_id: cell_ids
-                    consensus_id: sequence_identifiers
+                    cdr3: sequence_aa
+                    cdr3_nt: sequence
+                    v_gene: v_call
+                    j_gene: j_call
+                    umis: duplicate_count
+                    clonotype_id: cell_id
+                    consensus_id: sequence_id
 
         column_mapping_synonyms (dict): This is a column mapping that can be used if a column could have alternative names. The formatting is the same as column_mapping. If some columns specified in column_mapping are not found in the file, the columns specified in column_mapping_synonyms are instead attempted to be loaded. For 10xGenomics format, there is no default column_mapping_synonyms.
 
         metadata_column_mapping (dict): Specifies metadata for Sequence- and ReceptorDatasets. This should specify a mapping similar to column_mapping where keys are 10xGenomics column names and values are the names that are internally used in immuneML as metadata fields. These metadata fields can be used as prediction labels for Sequence- and ReceptorDatasets. For 10xGenomics format, there is no default metadata_column_mapping. For setting RepertoireDataset metadata, metadata_column_mapping is ignored, see metadata_file instead.
->>>>>>> fe9442fa
 
         separator (str): Column separator, for 10xGenomics this is by default ",".
 

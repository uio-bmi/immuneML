import json
import warnings

import pandas as pd

from immuneML.IO.dataset_import.DataImport import DataImport
from immuneML.IO.dataset_import.DatasetImportParams import DatasetImportParams
from immuneML.data_model.dataset.Dataset import Dataset
from immuneML.data_model.receptor.ChainPair import ChainPair
from immuneML.data_model.receptor.RegionType import RegionType
from immuneML.data_model.receptor.receptor_sequence.SequenceFrameType import SequenceFrameType
from immuneML.data_model.repertoire.Repertoire import Repertoire
from immuneML.util.ImportHelper import ImportHelper
from scripts.specification_util import update_docs_per_mapping


class VDJdbImport(DataImport):
    """
    Imports data in VDJdb format into a Repertoire-, Sequence- or ReceptorDataset.
    RepertoireDatasets should be used when making predictions per repertoire, such as predicting a disease state.
    SequenceDatasets or ReceptorDatasets should be used when predicting values for unpaired (single-chain) and paired
    immune receptors respectively, like antigen specificity.


    Arguments:

        path (str): For RepertoireDatasets, this is the path to a directory with VDJdb files to import. For Sequence- or ReceptorDatasets this path may either be the path to the file to import, or the path to the folder locating one or multiple files with .tsv, .csv or .txt extensions. By default path is set to the current working directory.

        is_repertoire (bool): If True, this imports a RepertoireDataset. If False, it imports a SequenceDataset or ReceptorDataset. By default, is_repertoire is set to True.

        metadata_file (str): Required for RepertoireDatasets. This parameter specifies the path to the metadata file. This is a csv file with columns filename, subject_id and arbitrary other columns which can be used as labels in instructions. For setting Sequence- or ReceptorDataset metadata, metadata_file is ignored, see metadata_column_mapping instead.

        paired (str): Required for Sequence- or ReceptorDatasets. This parameter determines whether to import a SequenceDataset (paired = False) or a ReceptorDataset (paired = True). In a ReceptorDataset, two sequences with chain types specified by receptor_chains are paired together based on the identifier given in the VDJdb column named 'complex.id'.

        receptor_chains (str): Required for ReceptorDatasets. Determines which pair of chains to import for each Receptor. Valid values for receptor_chains are the names of the :py:obj:`~immuneML.data_model.receptor.ChainPair.ChainPair` enum. If receptor_chains is not provided, the chain pair is automatically detected (only one chain pair type allowed per repertoire).

        import_illegal_characters (bool): Whether to import sequences that contain illegal characters, i.e., characters that do not appear in the sequence alphabet (amino acids including stop codon '*', or nucleotides). When set to false, filtering is only applied to the sequence type of interest (when running immuneML in amino acid mode, only entries with illegal characters in the amino acid sequence are removed). By default import_illegal_characters is False.

        import_empty_nt_sequences (bool): imports sequences which have an empty nucleotide sequence field; can be True or False. By default, import_empty_nt_sequences is set to True.

        import_empty_aa_sequences (bool): imports sequences which have an empty amino acid sequence field; can be True or False; for analysis on amino acid sequences, this parameter should be False (import only non-empty amino acid sequences). By default, import_empty_aa_sequences is set to False.

        region_type (str): Which part of the sequence to import. By default, this value is set to IMGT_CDR3. This means the first and last amino acids are removed from the CDR3 sequence, as VDJdb uses IMGT junction as CDR3. Specifying any other value will result in importing the sequences as they are. Valid values for region_type are the names of the :py:obj:`~immuneML.data_model.receptor.RegionType.RegionType` enum.

        column_mapping (dict): A mapping from VDJdb column names to immuneML's internal data representation. A custom column mapping can be specified here if necessary (for example; adding additional data fields if they are present in the VDJdb file, or using alternative column names). Valid immuneML fields that can be specified here are defined by Repertoire.FIELDS. For VDJdb, this is by default set to:

            .. indent with spaces
            .. code-block:: yaml

                    V: v_call
                    J: j_call
                    CDR3: sequence_aa
                    complex.id: sequence_id
                    Gene: chain

        column_mapping_synonyms (dict): This is a column mapping that can be used if a column could have alternative names. The formatting is the same as column_mapping. If some columns specified in column_mapping are not found in the file, the columns specified in column_mapping_synonyms are instead attempted to be loaded. For VDJdb format, there is no default column_mapping_synonyms.

metadata_column_mapping (dict): Specifies metadata for Sequence- and ReceptorDatasets. This should specify a mapping similar to column_mapping where keys are VDJdb column names and values are the names that are internally used in immuneML as metadata fields. This means that epitope, epitope_gene and epitope_species can be used as prediction labels for Sequence- and ReceptorDatasets. This parameter can also be used to specify sequence-level metadata columns for RepertoireDatasets, which can be used by reports. To set prediction label metadata for RepertoireDatasets, see metadata_file instead. For VDJdb format, this parameter is by default set to:
            .. indent with spaces
            .. code-block:: yaml

                    Epitope: epitope
                    Epitope gene: epitope_gene
                    Epitope species: epitope_species

        separator (str): Column separator, for VDJdb this is by default "\\t".


    YAML specification:

    .. indent with spaces
    .. code-block:: yaml

        my_vdjdb_dataset:
            format: VDJdb
            params:
                path: path/to/files/
                is_repertoire: True # whether to import a RepertoireDataset
                metadata_file: path/to/metadata.csv # metadata file for RepertoireDataset
                paired: False # whether to import SequenceDataset (False) or ReceptorDataset (True) when is_repertoire = False
                receptor_chains: TRA_TRB # what chain pair to import for a ReceptorDataset
                import_illegal_characters: False # remove sequences with illegal characters for the sequence_type being used
                import_empty_nt_sequences: True # keep sequences even though the nucleotide sequence might be empty
                import_empty_aa_sequences: False # filter out sequences if they don't have sequence_aa set
                # Optional fields with VDJdb-specific defaults, only change when different behavior is required:
                separator: "\\t" # column separator
                region_type: IMGT_CDR3 # what part of the sequence to import
                column_mapping: # column mapping VDJdb: immuneML
                    V: v_call
                    J: j_call
                    CDR3: sequence_aa
                    complex.id: sequence_id
                    Gene: chain
                metadata_column_mapping: # metadata column mapping VDJdb: immuneML
                    Epitope: epitope
                    Epitope gene: epitope_gene
                    Epitope species: epitope_species

    """

    KEY_MAPPING = {
        "subject.id": "subject_id"
    }

    @staticmethod
    def import_dataset(params: dict, dataset_name: str) -> Dataset:
        return ImportHelper.import_dataset(VDJdbImport, params, dataset_name)

    @staticmethod
    def preprocess_dataframe(df: pd.DataFrame, params: DatasetImportParams):
        df["frame_type"] = SequenceFrameType.IN.name
        ImportHelper.junction_to_cdr3(df, params.region_type)
        df.loc[:, "region_type"] = params.region_type.name

        if not params.is_repertoire and params.paired:
            n_single_chains = sum(df["sequence_id"] == "0")
            if n_single_chains > 0:
                df.drop(df.loc[df["sequence_id"] == "0"].index, inplace=True)
                warnings.warn(f"VDJdbImport: {n_single_chains} single chains were removed when trying to create a ReceptorDataset.\n"
                              f"To import all chains as a SequenceDataset, use paired = False")
        else:
            df.loc[df["sequence_id"] == "0", "sequence_id"] = None

        ImportHelper.drop_empty_sequences(df, params.import_empty_aa_sequences, params.import_empty_nt_sequences)
<<<<<<< HEAD
        ImportHelper.drop_illegal_character_sequences(df, params.import_illegal_characters)
=======
        ImportHelper.drop_illegal_character_sequences(df, params.import_illegal_characters, params.import_with_stop_codon)
        ImportHelper.update_gene_info(df)
>>>>>>> 451d455f
        ImportHelper.load_chains(df)

        df["receptor_id"] = df["sequence_id"]
        df["sequence_id"] = VDJdbImport.get_sequence_identifiers(df["sequence_id"], df["chain"])

        df = VDJdbImport.extract_meta_columns(df, params)

        return df

    @staticmethod
    def extract_meta_columns(df: pd.DataFrame, params) -> pd.DataFrame:
        """
        extracts values from meta columns in VDJdb format to separate columns in the data frame, using VDJdbImport.KEY_MAPPING

        Note: the KEY_MAPPING values cannot be manually set, but correspond to the standard names as defined by the AIRR Community

        Args:
            df: data frame of from file[s] in VDJdb which have already been preprocessed
            params: parameters from importing dataset which includes the information on metadata column mapping

        Returns:
            the data frame with additional columns where the metadata (if present) were extracted
        """
        for key, new_key in VDJdbImport.KEY_MAPPING.items():
            df.loc[:, new_key] = ""
        meta_name = params.metadata_column_mapping["Meta"] if params.metadata_column_mapping is not None and "Meta" in params.metadata_column_mapping else "Meta"
        if meta_name in df.columns:
            for index, row in df.iterrows():
                if isinstance(row[meta_name], str):
                    meta = json.loads(row[meta_name])
                    for key, new_key in VDJdbImport.KEY_MAPPING.items():
                        if key in meta:
                            row[new_key] = meta[key]

        return df

    @staticmethod
    def get_sequence_identifiers(receptor_identifiers, chains):
        sequence_identifiers = receptor_identifiers + "_" + chains
        if sequence_identifiers.is_unique:
            return sequence_identifiers
        else:
            counts = sequence_identifiers.value_counts()
            for id, count in counts[counts > 1].iteritems():
                unique_ids = [f"{id}{i}" for i in range(1, count+1)]
                sequence_identifiers.loc[sequence_identifiers == id] = unique_ids
        return sequence_identifiers

    @staticmethod
    def import_receptors(df, params):
        return ImportHelper.import_receptors(df, params)

    @staticmethod
    def get_documentation():
        doc = str(VDJdbImport.__doc__)

        chain_pair_values = str([chain_pair.name for chain_pair in ChainPair])[1:-1].replace("'", "`")
        region_type_values = str([region_type.name for region_type in RegionType])[1:-1].replace("'", "`")
        repertoire_fields = list(Repertoire.FIELDS)
        repertoire_fields.remove("region_types")

        mapping = {
            "Valid values for receptor_chains are the names of the :py:obj:`~immuneML.data_model.receptor.ChainPair.ChainPair` enum.": f"Valid values are {chain_pair_values}.",
            "Valid values for region_type are the names of the :py:obj:`~immuneML.data_model.receptor.RegionType.RegionType` enum.": f"Valid values are {region_type_values}.",
            "Valid immuneML fields that can be specified here are defined by Repertoire.FIELDS": f"Valid immuneML fields that can be specified here are {repertoire_fields}."
        }
        doc = update_docs_per_mapping(doc, mapping)
        return doc


<|MERGE_RESOLUTION|>--- conflicted
+++ resolved
@@ -122,12 +122,7 @@
             df.loc[df["sequence_id"] == "0", "sequence_id"] = None
 
         ImportHelper.drop_empty_sequences(df, params.import_empty_aa_sequences, params.import_empty_nt_sequences)
-<<<<<<< HEAD
-        ImportHelper.drop_illegal_character_sequences(df, params.import_illegal_characters)
-=======
         ImportHelper.drop_illegal_character_sequences(df, params.import_illegal_characters, params.import_with_stop_codon)
-        ImportHelper.update_gene_info(df)
->>>>>>> 451d455f
         ImportHelper.load_chains(df)
 
         df["receptor_id"] = df["sequence_id"]

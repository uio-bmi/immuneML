--- conflicted
+++ resolved
@@ -107,13 +107,8 @@
             extracted_elements = self._extract_elements_from_batch(index, batch, example_indices, paired=paired)
             elements = merge_dataclass_objects([elements, extracted_elements]) if elements else extracted_elements
 
-<<<<<<< HEAD
             if len(elements) >= tmp_file_size or len(set(getattr(elements, id_attr_name).tolist())) == len(example_indices):
-                bnp_write_to_file(batch_filenames[file_count - 1], elements[:tmp_file_size])
-=======
-            if len(elements) >= tmp_file_size or len(elements) == len(example_indices):
                 bnp_write_to_file(path / batch_filenames[file_count - 1], elements[:tmp_file_size])
->>>>>>> 03e506cd
                 file_count += 1
                 elements = elements[tmp_file_size:]
 

# quality: gold
from immuneML.data_model.receptor.RegionType import RegionType
from immuneML.data_model.receptor.receptor_sequence.Chain import Chain
from immuneML.data_model.receptor.receptor_sequence.SequenceFrameType import SequenceFrameType


class SequenceMetadata:
    """
    class modeling the existing knowledge about a receptor_sequence, should be stored according to
    IMGT gene nomenclature (human can be found `here
    <http://www.imgt.org/IMGTrepertoire/index.php?section=LocusGenes&repertoire=genetable&species=human&group=TRBV>`_):
        - v call
        - j call
        - chain
        - count
        - region_type (e.g. IMGT_CDR3, IMGT_CDR1, FULL_SEQUENCE)
        - frame_type (e.g. IN, OUT, STOP)
        - sample
        - custom params (dictionary with custom sequence information)

    """

    def __init__(self, v_call: str = None, j_call: str = None, chain=None, duplicate_count: int = None, frame_type: str = SequenceFrameType.IN.name,
                 region_type: str = None, cell_id: str = None, custom_params: dict = None):
        self.v_call = v_call
        self.j_call = j_call
        self.chain = Chain.get_chain(chain) if chain and isinstance(chain, str) else chain if isinstance(chain, Chain) else None
        self.duplicate_count = int(float(duplicate_count)) if isinstance(duplicate_count, str) else duplicate_count
        self.frame_type = SequenceFrameType(frame_type) if frame_type and isinstance(frame_type, str) and frame_type != 'nan' else frame_type if isinstance(frame_type, SequenceFrameType) else None
        self.region_type = RegionType(region_type) if region_type and isinstance(region_type, str) and region_type != 'nan' else region_type if isinstance(region_type, RegionType) else None
        self.cell_id = cell_id
        self.custom_params = custom_params if custom_params is not None else {}

<<<<<<< HEAD
    def __contains__(self, item):
        if hasattr(self, str(item)):
            return True
        elif str(item) in self.custom_params:
            return True
        return False

    def __getitem__(self, item: str):
        return self.get_attribute(item)
=======
    @property
    def v_gene(self):
        return self.v_call.split("\*")[0]

    @property
    def j_gene(self):
        return self.j_call.split("\*")[0]
>>>>>>> 9b755ff9

    def get_attribute(self, name: str):
        """Returns the attribute value if attribute is present either directly or in custom_params, otherwise returns None"""
        if hasattr(self, str(name)):
            return getattr(self, name)
        elif name in self.custom_params:
            return self.custom_params[name]
        else:
            return None<|MERGE_RESOLUTION|>--- conflicted
+++ resolved
@@ -31,7 +31,14 @@
         self.cell_id = cell_id
         self.custom_params = custom_params if custom_params is not None else {}
 
-<<<<<<< HEAD
+    @property
+    def v_gene(self):
+        return self.v_call.split("\*")[0]
+
+    @property
+    def j_gene(self):
+        return self.j_call.split("\*")[0]
+
     def __contains__(self, item):
         if hasattr(self, str(item)):
             return True
@@ -41,19 +48,10 @@
 
     def __getitem__(self, item: str):
         return self.get_attribute(item)
-=======
-    @property
-    def v_gene(self):
-        return self.v_call.split("\*")[0]
-
-    @property
-    def j_gene(self):
-        return self.j_call.split("\*")[0]
->>>>>>> 9b755ff9
 
     def get_attribute(self, name: str):
         """Returns the attribute value if attribute is present either directly or in custom_params, otherwise returns None"""
-        if hasattr(self, str(name)):
+        if hasattr(self, name):
             return getattr(self, name)
         elif name in self.custom_params:
             return self.custom_params[name]

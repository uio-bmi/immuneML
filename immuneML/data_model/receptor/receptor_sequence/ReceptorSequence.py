--- conflicted
+++ resolved
@@ -36,13 +36,8 @@
                  nucleotide_sequence: str = None,
                  identifier: str = None,
                  annotation: SequenceAnnotation = None,
-<<<<<<< HEAD
-                 metadata: SequenceMetadata = SequenceMetadata()):
-        self.identifier = uuid4().hex if identifier is None else identifier
-=======
                  metadata: SequenceMetadata = None):
         self.identifier = identifier if identifier is not None and identifier != "" else uuid4().hex
->>>>>>> b4ca3211
         self.amino_acid_sequence = amino_acid_sequence
         self.nucleotide_sequence = nucleotide_sequence
         self.annotation = annotation

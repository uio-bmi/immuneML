# quality: gold
import copy
import uuid
from pathlib import Path

import pandas as pd

from immuneML.data_model.dataset.Dataset import Dataset
from immuneML.data_model.encoded_data.EncodedData import EncodedData
from immuneML.data_model.repertoire.Repertoire import Repertoire
from immuneML.environment.Constants import Constants
from immuneML.util.ParameterValidator import ParameterValidator
from immuneML.util.PathBuilder import PathBuilder


class RepertoireDataset(Dataset):

    @classmethod
    def build_from_objects(cls, **kwargs):
        ParameterValidator.assert_keys_present(list(kwargs.keys()), ['repertoires', 'path'], RepertoireDataset.__name__, RepertoireDataset.__name__)
        ParameterValidator.assert_all_type_and_value(kwargs['repertoires'], Repertoire, RepertoireDataset.__name__, 'repertoires')

<<<<<<< HEAD
        metadata_df = pd.DataFrame.from_records([rep.metadata for rep in kwargs['repertoires']])
=======
        metadata_df = pd.DataFrame.from_records([{**rep.metadata, **{'filename': rep.data_filename}} for rep in kwargs['repertoires']])
>>>>>>> 0ddae6ac

        if 'field_list' in metadata_df.columns:
            metadata_df.drop(columns=['field_list'], inplace=True)

        metadata_path = PathBuilder.build(kwargs['path']) / 'metadata.csv'
        metadata_df.to_csv(metadata_path, index=False)

        return RepertoireDataset(repertoires=kwargs['repertoires'], metadata_file=metadata_path)

    @classmethod
    def build(cls, **kwargs):
        ParameterValidator.assert_keys_present(list(kwargs.keys()), ['metadata_file', 'name', 'repertoire_ids', 'metadata_fields'],
                                               RepertoireDataset.__name__, "repertoire dataset")
        repertoires = []
        metadata_df = pd.read_csv(kwargs['metadata_file'], comment=Constants.COMMENT_SIGN)
        for index, row in metadata_df.iterrows():
            filename = Path(kwargs['metadata_file']).parent / row['filename']
            if not filename.is_file() and 'repertoires' in str(filename):
                filename = filename.parent.parent / Path(row['filename']).name
            repertoire = Repertoire(data_filename=filename,
                                    metadata_filename=filename.parent / f'{filename.stem}_metadata.yaml',
                                    identifier=row['identifier'] if 'identifier' in row else uuid.uuid4().hex)
            repertoires.append(repertoire)

        if "repertoire_id" in kwargs.keys() and "repertoires" not in kwargs.keys() and kwargs['repertoire_id'] is not None:
            assert all(rep.identifier == kwargs['repertoire_id'][i] for i, rep in enumerate(repertoires)), \
                f"{RepertoireDataset.__name__}: repertoire ids from the iml_dataset file and metadata file don't match for the dataset " \
                f"{kwargs['name']} with identifier {kwargs['identifier']}."

        return RepertoireDataset(**{**kwargs, **{"repertoires": repertoires}})

    def __init__(self, labels: dict = None, encoded_data: EncodedData = None, repertoires: list = None, identifier: str = None,
                 metadata_file: Path = None, name: str = None, metadata_fields: list = None, repertoire_ids: list = None):
        super().__init__(encoded_data, name, identifier if identifier is not None else uuid.uuid4().hex, labels)
        self.metadata_file = Path(metadata_file) if metadata_file is not None else None
        self.metadata_fields = metadata_fields
        self.repertoire_ids = repertoire_ids
        self.repertoires = repertoires

    def clone(self, keep_identifier: bool = False):
        dataset = RepertoireDataset(self.labels, copy.deepcopy(self.encoded_data), copy.deepcopy(self.repertoires),
                                    metadata_file=self.metadata_file, name=self.name)
        if keep_identifier:
            dataset.identifier = self.identifier
        return dataset

    def add_encoded_data(self, encoded_data: EncodedData):
        self.encoded_data = encoded_data

    def get_data(self, batch_size: int = 1):
        return self.repertoires

    def get_batch(self, batch_size: int = 1):
        return self.repertoires

    def get_repertoire(self, index: int = -1, repertoire_identifier: str = "") -> Repertoire:
        assert index != -1 or repertoire_identifier != "", \
            "RepertoireDataset: cannot import_dataset repertoire since the index nor identifier are set."
        return self.repertoires[index] if index != -1 else [rep for rep in self.repertoires if rep.identifier == repertoire_identifier][0]

    def get_example_count(self):
        return len(self.repertoires)

    def get_metadata_fields(self, refresh=False):
        """Returns the list of metadata fields, includes also the fields that will typically not be used as labels, like filename or identifier"""
        if self.metadata_fields is None or refresh:
            df = pd.read_csv(self.metadata_file, sep=",", nrows=0, comment=Constants.COMMENT_SIGN)
            self.metadata_fields = df.columns.values.tolist()
        return self.metadata_fields

    def get_label_names(self, refresh=False):
        """Returns the list of metadata fields which can be used as labels; if refresh=True, it reloads the fields from disk"""
        all_metadata_fields = set(self.get_metadata_fields(refresh))
        for non_label in ["subject_id", "filename", "repertoire_id", "identifier"]:
            if non_label in all_metadata_fields:
                all_metadata_fields.remove(non_label)

        return all_metadata_fields

    def get_metadata(self, field_names: list, return_df: bool = False):
        """
        A function to get the metadata of the repertoires. It can be useful in encodings or reports when the repertoire information needed is not
        present only in the label chosen for the ML model (e.g., disease), but also other information (e.g., age, HLA).

        Args:
            field_names (list): list of the metadata fields to return; the fields must be present in the metadata files. To find fields available, use :py:obj:`~immuneML.data_model.dataset.RepertoireDataset.RepertoireDataset.get_label_names` function.
            return_df (bool): determines if the results should be returned as a dataframe where each column corresponds to a field or as a dictionary

        Returns:

            a dictionary where keys are fields names and values are lists of field values for each repertoire; alternatively returns the same information in dataframe format

        """
        assert isinstance(self.metadata_file, Path) and self.metadata_file.is_file(), \
            f"RepertoireDataset: for dataset {self.name} (id: {self.identifier}) metadata file is not set properly. The metadata file points to " \
            f"{self.metadata_file}."

        df = pd.read_csv(self.metadata_file, sep=",", usecols=field_names, comment=Constants.COMMENT_SIGN)
        if return_df:
            return df
        else:
            return df.to_dict("list")

    def get_filenames(self):
        """Returns the paths to files in which repertoire information is stored"""
        return [Path(filename) for filename in self.get_metadata(["filename"])["filename"]]

    def _build_new_metadata(self, indices, path: Path) -> Path:
        if self.metadata_file:
            df = pd.read_csv(self.metadata_file, comment=Constants.COMMENT_SIGN)
            df = df.iloc[indices, :]
            df.to_csv(path, index=False)
            return path
        else:
            return None

    def make_subset(self, example_indices, path: Path, dataset_type: str):
        """
        Creates a new dataset object with only those examples (repertoires) available which were given by index in example_indices argument.

        Args:
            example_indices (list): a list of indices of examples (repertoires) to use in the new dataset
            path (Path): a path where to store the newly created dataset
            dataset_type (str): a type of the dataset used as a part of the name of the resulting dataset; the values are defined as constants in :py:obj:`~immuneML.data_model.dataset.Dataset.Dataset`

        Returns:

            a new RepertoireDataset object which includes only the repertoires specified under example_indices

        """

        metadata_file = self._build_new_metadata(example_indices, path / f"{dataset_type}_metadata.csv")
        new_dataset = RepertoireDataset(repertoires=[self.repertoires[i] for i in example_indices], labels=copy.deepcopy(self.labels),
                                        metadata_file=metadata_file, identifier=str(uuid.uuid1()))

        return new_dataset

    def get_repertoire_ids(self) -> list:
        """Returns a list of repertoire identifiers, same as get_example_ids()"""
        if self.repertoire_ids is None:
            self.repertoire_ids = [str(repertoire.identifier) for repertoire in self.repertoires]
        return self.repertoire_ids

    def get_example_ids(self):
        """Returns a list of example identifiers"""
        return self.get_repertoire_ids()

    def get_subject_ids(self):
        """Returns a list of subject identifiers"""
        return self.get_metadata(["subject_id"])["subject_id"]

    def get_data_from_index_range(self, start_index: int, end_index: int):
        return self.repertoires[start_index:end_index+1]<|MERGE_RESOLUTION|>--- conflicted
+++ resolved
@@ -20,11 +20,7 @@
         ParameterValidator.assert_keys_present(list(kwargs.keys()), ['repertoires', 'path'], RepertoireDataset.__name__, RepertoireDataset.__name__)
         ParameterValidator.assert_all_type_and_value(kwargs['repertoires'], Repertoire, RepertoireDataset.__name__, 'repertoires')
 
-<<<<<<< HEAD
-        metadata_df = pd.DataFrame.from_records([rep.metadata for rep in kwargs['repertoires']])
-=======
         metadata_df = pd.DataFrame.from_records([{**rep.metadata, **{'filename': rep.data_filename}} for rep in kwargs['repertoires']])
->>>>>>> 0ddae6ac
 
         if 'field_list' in metadata_df.columns:
             metadata_df.drop(columns=['field_list'], inplace=True)

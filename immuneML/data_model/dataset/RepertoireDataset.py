# quality: gold
import copy
import uuid
from pathlib import Path

import pandas as pd

from immuneML.data_model.dataset.Dataset import Dataset
from immuneML.data_model.encoded_data.EncodedData import EncodedData
from immuneML.data_model.repertoire.Repertoire import Repertoire
from immuneML.environment.Constants import Constants
from immuneML.util.ParameterValidator import ParameterValidator
from immuneML.util.PathBuilder import PathBuilder


class RepertoireDataset(Dataset):

    @classmethod
    def build_from_objects(cls, **kwargs):
        ParameterValidator.assert_keys_present(list(kwargs.keys()), ['repertoires', 'path'], RepertoireDataset.__name__, RepertoireDataset.__name__)
        ParameterValidator.assert_all_type_and_value(kwargs['repertoires'], Repertoire, RepertoireDataset.__name__, 'repertoires')

<<<<<<< HEAD
        metadata_df = pd.DataFrame.from_records([rep.metadata for rep in kwargs['repertoires']])
=======
        metadata_df = pd.DataFrame.from_records([{**rep.metadata, **{'filename': rep.data_filename}} for rep in kwargs['repertoires']])
>>>>>>> 0991c639

        if 'field_list' in metadata_df.columns:
            metadata_df.drop(columns=['field_list'], inplace=True)

        metadata_path = PathBuilder.build(kwargs['path']) / 'metadata.csv'
        metadata_df.to_csv(metadata_path, index=False)

        return RepertoireDataset(repertoires=kwargs['repertoires'], metadata_file=metadata_path)

    @classmethod
    def build(cls, **kwargs):
        ParameterValidator.assert_keys_present(list(kwargs.keys()), ['metadata_file', 'name', 'repertoire_ids', 'metadata_fields'],
                                               RepertoireDataset.__name__, "repertoire dataset")
        repertoires = []
        metadata_df = pd.read_csv(kwargs['metadata_file'], comment=Constants.COMMENT_SIGN)
        for index, row in metadata_df.iterrows():
            filename = Path(kwargs['metadata_file']).parent / row['filename']
            if not filename.is_file() and 'repertoires' in str(filename):
                filename = filename.parent.parent / Path(row['filename']).name
            repertoire = Repertoire(data_filename=filename,
                                    metadata_filename=filename.parent / f'{filename.stem}_metadata.yaml',
                                    identifier=row['identifier'])
            repertoires.append(repertoire)

        if "repertoire_id" in kwargs.keys() and "repertoires" not in kwargs.keys() and kwargs['repertoire_id'] is not None:
            assert all(rep.identifier == kwargs['repertoire_id'][i] for i, rep in enumerate(repertoires)), \
                f"{RepertoireDataset.__name__}: repertoire ids from the iml_dataset file and metadata file don't match for the dataset " \
                f"{kwargs['name']} with identifier {kwargs['identifier']}."

        return RepertoireDataset(**{**kwargs, **{"repertoires": repertoires}})

    @classmethod
    def build_from_objects(cls, **kwargs):
        location = RepertoireDataset.__name__
        ParameterValidator.assert_keys(kwargs.keys(), ['repertoires', 'labels', 'name', 'metadata_path'], location, 'RepertoireDataset')
        ParameterValidator.assert_all_type_and_value(kwargs['repertoires'], Repertoire, location, 'repertoires')
        ParameterValidator.assert_type_and_value(kwargs['metadata_path'], Path, location, 'metadata_path')
        ParameterValidator.assert_type_and_value(kwargs['name'], str, location, 'name')
        ParameterValidator.assert_type_and_value(kwargs['labels'], dict, location, 'labels')

        PathBuilder.build(kwargs['metadata_path'].parent)
        pd.DataFrame([{**{"subject_id": f"subject_{index}", "filename": repertoire.data_filename, 'repertoire_id': repertoire.identifier},
                       **repertoire.metadata}
                      for index, repertoire in enumerate(kwargs['repertoires'])]).drop(columns=['field_list'])\
            .to_csv(kwargs['metadata_path'], index=False)

        return RepertoireDataset(labels=kwargs['labels'], repertoires=kwargs['repertoires'], metadata_file=kwargs['metadata_path'],
                                 name=kwargs['name'])

    def __init__(self, labels: dict = None, encoded_data: EncodedData = None, repertoires: list = None, identifier: str = None,
                 metadata_file: Path = None, name: str = None, metadata_fields: list = None, repertoire_ids: list = None):
        super().__init__(encoded_data, name, identifier if identifier is not None else uuid.uuid4().hex, labels)
        self.metadata_file = Path(metadata_file) if metadata_file is not None else None
        self.metadata_fields = metadata_fields
        self.repertoire_ids = repertoire_ids
        self.repertoires = repertoires

    def clone(self, keep_identifier: bool = False):
        dataset = RepertoireDataset(self.labels, copy.deepcopy(self.encoded_data), copy.deepcopy(self.repertoires),
                                    metadata_file=self.metadata_file, name=self.name)
        if keep_identifier:
            dataset.identifier = self.identifier
        return dataset

    def add_encoded_data(self, encoded_data: EncodedData):
        self.encoded_data = encoded_data

    def get_data(self, batch_size: int = 1):
        return self.repertoires

    def get_batch(self, batch_size: int = 1):
        return self.repertoires

    def get_repertoire(self, index: int = -1, repertoire_identifier: str = "") -> Repertoire:
        assert index != -1 or repertoire_identifier != "", \
            "RepertoireDataset: cannot import_dataset repertoire since the index nor identifier are set."
        return self.repertoires[index] if index != -1 else [rep for rep in self.repertoires if rep.identifier == repertoire_identifier][0]

    def get_example_count(self):
        return len(self.repertoires)

    def get_metadata_fields(self, refresh=False):
        """Returns the list of metadata fields, includes also the fields that will typically not be used as labels, like filename or identifier"""
        if self.metadata_fields is None or refresh:
            df = pd.read_csv(self.metadata_file, sep=",", nrows=0, comment=Constants.COMMENT_SIGN)
            self.metadata_fields = df.columns.values.tolist()
        return self.metadata_fields

    def get_label_names(self, refresh=False):
        """Returns the list of metadata fields which can be used as labels; if refresh=True, it reloads the fields from disk"""
        all_metadata_fields = set(self.get_metadata_fields(refresh))
        for non_label in ["subject_id", "filename", "repertoire_id", "identifier"]:
            if non_label in all_metadata_fields:
                all_metadata_fields.remove(non_label)

        return all_metadata_fields

    def get_metadata(self, field_names: list, return_df: bool = False):
        """
        A function to get the metadata of the repertoires. It can be useful in encodings or reports when the repertoire information needed is not
        present only in the label chosen for the ML model (e.g., disease), but also other information (e.g., age, HLA).

        Args:
            field_names (list): list of the metadata fields to return; the fields must be present in the metadata files. To find fields available, use :py:obj:`~immuneML.data_model.dataset.RepertoireDataset.RepertoireDataset.get_label_names` function.
            return_df (bool): determines if the results should be returned as a dataframe where each column corresponds to a field or as a dictionary

        Returns:

            a dictionary where keys are fields names and values are lists of field values for each repertoire; alternatively returns the same information in dataframe format

        """
        assert isinstance(self.metadata_file, Path) and self.metadata_file.is_file(), \
            f"RepertoireDataset: for dataset {self.name} (id: {self.identifier}) metadata file is not set properly. The metadata file points to " \
            f"{self.metadata_file}."

        df = pd.read_csv(self.metadata_file, sep=",", usecols=field_names, comment=Constants.COMMENT_SIGN)
        if return_df:
            return df
        else:
            return df.to_dict("list")

    def get_filenames(self):
        """Returns the paths to files in which repertoire information is stored"""
        return [Path(filename) for filename in self.get_metadata(["filename"])["filename"]]

    def _build_new_metadata(self, indices, path: Path) -> Path:
        if self.metadata_file:
            df = pd.read_csv(self.metadata_file, comment=Constants.COMMENT_SIGN)
            df = df.iloc[indices, :]
            df.to_csv(path, index=False)
            return path
        else:
            return None

    def make_subset(self, example_indices, path: Path, dataset_type: str):
        """
        Creates a new dataset object with only those examples (repertoires) available which were given by index in example_indices argument.

        Args:
            example_indices (list): a list of indices of examples (repertoires) to use in the new dataset
            path (Path): a path where to store the newly created dataset
            dataset_type (str): a type of the dataset used as a part of the name of the resulting dataset; the values are defined as constants in :py:obj:`~immuneML.data_model.dataset.Dataset.Dataset`

        Returns:

            a new RepertoireDataset object which includes only the repertoires specified under example_indices

        """

        metadata_file = self._build_new_metadata(example_indices, path / f"{dataset_type}_metadata.csv")
        new_dataset = RepertoireDataset(repertoires=[self.repertoires[i] for i in example_indices], labels=copy.deepcopy(self.labels),
                                        metadata_file=metadata_file, identifier=str(uuid.uuid1()))

        return new_dataset

    def get_repertoire_ids(self) -> list:
        """Returns a list of repertoire identifiers, same as get_example_ids()"""
        if self.repertoire_ids is None:
            self.repertoire_ids = [str(repertoire.identifier) for repertoire in self.repertoires]
        return self.repertoire_ids

    def get_example_ids(self):
        """Returns a list of example identifiers"""
        return self.get_repertoire_ids()

    def get_subject_ids(self):
        """Returns a list of subject identifiers"""
        return self.get_metadata(["subject_id"])["subject_id"]

    def get_data_from_index_range(self, start_index: int, end_index: int):
        return self.repertoires[start_index:end_index+1]<|MERGE_RESOLUTION|>--- conflicted
+++ resolved
@@ -20,11 +20,7 @@
         ParameterValidator.assert_keys_present(list(kwargs.keys()), ['repertoires', 'path'], RepertoireDataset.__name__, RepertoireDataset.__name__)
         ParameterValidator.assert_all_type_and_value(kwargs['repertoires'], Repertoire, RepertoireDataset.__name__, 'repertoires')
 
-<<<<<<< HEAD
         metadata_df = pd.DataFrame.from_records([rep.metadata for rep in kwargs['repertoires']])
-=======
-        metadata_df = pd.DataFrame.from_records([{**rep.metadata, **{'filename': rep.data_filename}} for rep in kwargs['repertoires']])
->>>>>>> 0991c639
 
         if 'field_list' in metadata_df.columns:
             metadata_df.drop(columns=['field_list'], inplace=True)
@@ -55,24 +51,6 @@
                 f"{kwargs['name']} with identifier {kwargs['identifier']}."
 
         return RepertoireDataset(**{**kwargs, **{"repertoires": repertoires}})
-
-    @classmethod
-    def build_from_objects(cls, **kwargs):
-        location = RepertoireDataset.__name__
-        ParameterValidator.assert_keys(kwargs.keys(), ['repertoires', 'labels', 'name', 'metadata_path'], location, 'RepertoireDataset')
-        ParameterValidator.assert_all_type_and_value(kwargs['repertoires'], Repertoire, location, 'repertoires')
-        ParameterValidator.assert_type_and_value(kwargs['metadata_path'], Path, location, 'metadata_path')
-        ParameterValidator.assert_type_and_value(kwargs['name'], str, location, 'name')
-        ParameterValidator.assert_type_and_value(kwargs['labels'], dict, location, 'labels')
-
-        PathBuilder.build(kwargs['metadata_path'].parent)
-        pd.DataFrame([{**{"subject_id": f"subject_{index}", "filename": repertoire.data_filename, 'repertoire_id': repertoire.identifier},
-                       **repertoire.metadata}
-                      for index, repertoire in enumerate(kwargs['repertoires'])]).drop(columns=['field_list'])\
-            .to_csv(kwargs['metadata_path'], index=False)
-
-        return RepertoireDataset(labels=kwargs['labels'], repertoires=kwargs['repertoires'], metadata_file=kwargs['metadata_path'],
-                                 name=kwargs['name'])
 
     def __init__(self, labels: dict = None, encoded_data: EncodedData = None, repertoires: list = None, identifier: str = None,
                  metadata_file: Path = None, name: str = None, metadata_fields: list = None, repertoire_ids: list = None):

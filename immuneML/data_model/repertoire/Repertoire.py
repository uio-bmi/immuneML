--- conflicted
+++ resolved
@@ -23,10 +23,6 @@
 from immuneML.data_model.receptor.RegionType import RegionType
 from immuneML.data_model.receptor.receptor_sequence.Chain import Chain
 from immuneML.data_model.receptor.receptor_sequence.ReceptorSequence import ReceptorSequence
-<<<<<<< HEAD
-=======
-from immuneML.data_model.receptor.receptor_sequence.SequenceAnnotation import SequenceAnnotation
->>>>>>> 0991c639
 from immuneML.data_model.receptor.receptor_sequence.SequenceMetadata import SequenceMetadata
 from immuneML.environment.EnvironmentSettings import EnvironmentSettings
 from immuneML.simulation.implants.ImplantAnnotation import ImplantAnnotation
@@ -179,37 +175,23 @@
         return dtype, field_list, values
 
     @classmethod
-<<<<<<< HEAD
     def build_like(cls, repertoire: 'Repertoire', indices_to_keep: list, result_path: Path, filename_base: str = None):
-        if indices_to_keep is not None and len(indices_to_keep) > 0 and sum(indices_to_keep) > 0:
-            PathBuilder.build(result_path)
-=======
-    def build_like(cls, repertoire, indices_to_keep: list, result_path: Path, filename_base: str = None):
         PathBuilder.build(result_path)
->>>>>>> 0991c639
 
         data = repertoire.load_data()
         data = data[indices_to_keep]
         identifier = uuid4().hex
         filename_base = filename_base if filename_base is not None else identifier
 
-<<<<<<< HEAD
-            data_filename = result_path / f"{filename_base}.npy"
-            np.save(str(data_filename), data)
-            bnp_datafilename = data_filename.with_suffix('.npy.tsv')
-            bnp_data= repertoire._load_bnp_data()
-            bnp_data = bnp_data[indices_to_keep]
-            with bnp.open(bnp_datafilename, 'w', buffer_type=repertoire._buffer_type) as f:
-                f.write(bnp_data)
-            metadata_filename = result_path / f"{filename_base}_metadata.yaml"
-            shutil.copyfile(repertoire.metadata_filename, metadata_filename)
-=======
         data_filename = result_path / f"{filename_base}.npy"
         np.save(str(data_filename), data)
-
+        bnp_datafilename = data_filename.with_suffix('.npy.tsv')
+        bnp_data= repertoire._load_bnp_data()
+        bnp_data = bnp_data[indices_to_keep]
+        with bnp.open(bnp_datafilename, 'w', buffer_type=repertoire._buffer_type) as f:
+            f.write(bnp_data)
         metadata_filename = result_path / f"{filename_base}_metadata.yaml"
         shutil.copyfile(repertoire.metadata_filename, metadata_filename)
->>>>>>> 0991c639
 
         new_repertoire = Repertoire(data_filename, metadata_filename, identifier)
         return new_repertoire
@@ -288,7 +270,6 @@
 
     @property
     def _buffer_type(self):
-
         return self._create_buffer_type_from_field_dict(self._type_dict)
 
     def get_sequence_aas(self):
@@ -343,24 +324,14 @@
         return result
 
     def get_region_type(self):
-<<<<<<< HEAD
         region_types = set(self.get_attribute("region_type").tolist())
 
         if 'nan' in region_types:
             region_types.remove('nan')
 
         assert len(region_types) == 1, f"Repertoire: expected one region_type, found: {region_types}"
-=======
-        region_types = self.get_attribute("region_types")
-        if region_types is not None:
-            region_types = set(region_types)
-            assert len(region_types) == 1, f"Repertoire {self.identifier}: expected one region_type, found: {region_types}"
->>>>>>> 0991c639
-
-            return RegionType(region_types.pop())
-        else:
-            logging.warning(f'Repertoire {self.identifier}: region_types are not set for sequences.')
-            return None
+
+        return RegionType(region_types.pop())
 
     def free_memory(self):
         self.data = None

--- conflicted
+++ resolved
@@ -1,9 +1,4 @@
 attributes_to_match:
     - sequence_aas
-<<<<<<< HEAD
-distance_metric: JACCARD
 sequence_batch_size: 1000
-=======
-sequence_batch_size: 1000
-distance_metric: JACCARD
->>>>>>> e2361cbc
+distance_metric: JACCARD
is_repertoire: True
path: ./
column_mapping:
  V: v_call
  J: j_call
  CDR3: junction_aa # VDJdb's definition of CDR3 corresponds to AIRR Schema definition of IMGT junction
  complex.id: cell_id
  Gene: locus
<<<<<<< HEAD
=======
  Epitope: epitope
>>>>>>> 7f45df41
region_type: "IMGT_CDR3" # which region to use
separator: "\t"
import_empty_nt_sequences: True # keep sequences even though the nucleotide sequence might be empty
import_empty_aa_sequences: False # filter out sequences if they don't have sequence_aa set
import_illegal_characters: False
columns_to_load: ['complex.id', 'Gene', 'CDR3', 'V', 'J', 'Epitope', 'Epitope gene', 'Epitope species', 'Meta', 'Score']
label_columns: ['Epitope', 'Epitope gene', 'Epitope species']<|MERGE_RESOLUTION|>--- conflicted
+++ resolved
@@ -6,10 +6,7 @@
   CDR3: junction_aa # VDJdb's definition of CDR3 corresponds to AIRR Schema definition of IMGT junction
   complex.id: cell_id
   Gene: locus
-<<<<<<< HEAD
-=======
   Epitope: epitope
->>>>>>> 7f45df41
 region_type: "IMGT_CDR3" # which region to use
 separator: "\t"
 import_empty_nt_sequences: True # keep sequences even though the nucleotide sequence might be empty
